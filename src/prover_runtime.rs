//! Prover Runtime
//!
//! Main orchestrator for authenticated and anonymous proving modes.
//! Coordinates online workers (network I/O) and offline workers (computation).

use crate::consts::prover::{EVENT_QUEUE_SIZE, RESULT_QUEUE_SIZE, TASK_QUEUE_SIZE};
use crate::environment::Environment;
use crate::events::Event;
use crate::orchestrator::OrchestratorClient;
use crate::task::Task;
use crate::task_cache::TaskCache;
use crate::workers::{offline, online};
use crate::system::{check_memory_pressure, perform_memory_cleanup};
use crate::prover::get_defragmenter;
use ed25519_dalek::SigningKey;
use nexus_sdk::stwo::seq::Proof;
use tokio::sync::{broadcast, mpsc};
use tokio::task::JoinHandle;
use std::sync::atomic::{AtomicU64, Ordering, AtomicBool, AtomicU32};
use std::time::Duration;
use parking_lot::Mutex;
use once_cell::sync::Lazy;
use rand;
use log::{debug, warn};
use crate::orchestrator_client_enhanced::EnhancedOrchestratorClient;
use sha3::Digest;
use postcard;
use std::sync::Arc;
use std::collections::HashMap;
use std::time::Instant;
use std::future::Future;
use std::collections::HashSet;
use lazy_static;

/// Maximum number of completed tasks to keep in memory. Chosen to be larger than the task queue size.
const MAX_COMPLETED_TASKS: usize = 500;

// 添加全局调试输出控制
// 设置为true时显示更多调试信息，false时只显示必要信息
// 对于有大量节点的情况，建议设置为false以减少输出
static VERBOSE_OUTPUT: AtomicBool = AtomicBool::new(false);

// 添加一个全局变量，用于完全禁止所有日志输出
static DISABLE_ALL_LOGS: AtomicBool = AtomicBool::new(false);

/// 设置全局输出详细程度
pub fn set_verbose_output(verbose: bool) {
    VERBOSE_OUTPUT.store(verbose, Ordering::SeqCst);
}

/// 获取当前输出详细程度
pub fn get_verbose_output() -> bool {
    VERBOSE_OUTPUT.load(Ordering::SeqCst)
}

/// 设置是否禁止所有日志输出
pub fn set_disable_all_logs(disable: bool) {
    DISABLE_ALL_LOGS.store(disable, Ordering::SeqCst);
}

/// 检查是否应该输出日志
pub fn should_log() -> bool {
    !DISABLE_ALL_LOGS.load(Ordering::SeqCst)
}

/// 条件性日志输出宏，只有在should_log()返回true时才输出
macro_rules! log_println {
    ($($arg:tt)*) => {
        if should_log() {
            println!($($arg)*);
        }
    };
}

// 高性能时间戳缓存 - 避免重复格式化
static LAST_TIMESTAMP_SEC: AtomicU64 = AtomicU64::new(0);
static CACHED_TIMESTAMP: Lazy<Mutex<String>> = Lazy::new(|| {
    Mutex::new(chrono::Local::now().format("%H:%M:%S").to_string())
});

/// 高性能时间戳生成 - 秒级缓存避免重复格式化
fn get_timestamp_efficient() -> String {
    let now_secs = std::time::SystemTime::now()
        .duration_since(std::time::UNIX_EPOCH)
        .unwrap()
        .as_secs();
    
    let last = LAST_TIMESTAMP_SEC.load(Ordering::Relaxed);
    
    if now_secs != last && LAST_TIMESTAMP_SEC.compare_exchange_weak(
        last, now_secs, Ordering::Relaxed, Ordering::Relaxed
    ).is_ok() {
        // 仅当秒数变化时重新格式化
        let new_timestamp = chrono::Local::now().format("%H:%M:%S").to_string();
        *CACHED_TIMESTAMP.lock() = new_timestamp.clone();
        new_timestamp
    } else {
        // 使用缓存的时间戳
        CACHED_TIMESTAMP.lock().clone()
    }
}

/// 全局请求限流器 - 限制对服务器的请求频率
/// 
/// 动态调整机制:
/// - 初始速率: 每秒1个请求
/// - 如果检测到429错误: 降低10%速率 (例如: 1.0 -> 0.9 -> 0.81 ...)
/// - 如果请求成功: 增加10%速率 (例如: 1.0 -> 1.1 -> 1.21 ...)
/// - 速率限制范围: 最低每10秒1个请求 (0.1/秒), 最高每秒5个请求 (5.0/秒)
pub struct GlobalRateLimiter {
    last_request_time: Instant,
    request_interval: Duration,
    requests_per_second: f64,
    total_requests: u64,
}

impl GlobalRateLimiter {
    pub fn new(requests_per_second: f64) -> Self {
        let interval = Duration::from_secs_f64(1.0 / requests_per_second);
        if get_verbose_output() {
            println!("🚦 初始化全局请求限流器 - 每秒 {} 个请求，间隔 {:.2}ms", 
                    requests_per_second, interval.as_millis());
        }
        Self {
            last_request_time: Instant::now(),
            request_interval: interval,
            requests_per_second,
            total_requests: 0,
        }
    }
    
    /// 调整请求速率
    pub fn set_rate(&mut self, requests_per_second: f64) {
        self.requests_per_second = requests_per_second;
        self.request_interval = Duration::from_secs_f64(1.0 / requests_per_second);
        if get_verbose_output() {
            println!("🚦 调整全局请求限流器 - 每秒 {} 个请求，间隔 {:.2}ms", 
                    requests_per_second, self.request_interval.as_millis());
        }
    }
    
    /// 获取当前请求速率
    pub fn get_rate(&self) -> f64 {
        self.requests_per_second
    }
    
    /// 获取总请求数
    pub fn get_total_requests(&self) -> u64 {
        self.total_requests
    }
}

// 创建全局限流器实例 - 默认每秒3个请求，但会被用户设置覆盖
static GLOBAL_RATE_LIMITER: Lazy<Mutex<GlobalRateLimiter>> = Lazy::new(|| {
    // 检查环境变量中是否有初始速率设置
    let default_rate = std::env::var("NEXUS_INITIAL_RATE")
        .ok()
        .and_then(|s| s.parse::<f64>().ok())
        .unwrap_or(3.0);
    
    if should_log() {
        println!("🚀 初始化全局请求限流器 - 使用默认值每秒 {} 个请求", default_rate);
    }
    
    Mutex::new(GlobalRateLimiter::new(default_rate))
});

// 全局429错误计数器
static RECENT_429_ERRORS: Lazy<AtomicU32> = Lazy::new(|| AtomicU32::new(0));

// 速率配置
static MIN_RATE: Lazy<Mutex<Option<f64>>> = Lazy::new(|| Mutex::new(None));
static MAX_RATE: Lazy<Mutex<Option<f64>>> = Lazy::new(|| Mutex::new(None));
static USER_INITIAL_RATE: Lazy<Mutex<Option<f64>>> = Lazy::new(|| Mutex::new(None));

// 记录用户是否明确设置了初始速率
static INITIAL_RATE_SET: Lazy<AtomicBool> = Lazy::new(|| AtomicBool::new(false));

/// 设置最低请求速率
pub fn set_min_request_rate(rate: f64) {
    let mut min_rate = MIN_RATE.lock();
    *min_rate = Some(rate);
    if get_verbose_output() {
        log_println!("🚦 设置最低请求速率: 每秒 {} 个请求", rate);
    }
}

/// 设置最高请求速率
pub fn set_max_request_rate(rate: f64) {
    let mut max_rate = MAX_RATE.lock();
    *max_rate = Some(rate);
    if get_verbose_output() {
        log_println!("🚦 设置最高请求速率: 每秒 {} 个请求", rate);
    }
}

/// 增加429错误计数
pub fn increment_429_error_count() {
    RECENT_429_ERRORS.fetch_add(1, std::sync::atomic::Ordering::SeqCst);
}

/// 获取429错误计数（不重置）
pub fn get_429_error_count() -> u32 {
    RECENT_429_ERRORS.load(std::sync::atomic::Ordering::SeqCst)
}

/// 获取并重置429错误计数
#[allow(dead_code)]
pub fn get_and_reset_429_error_count() -> u32 {
    RECENT_429_ERRORS.swap(0, std::sync::atomic::Ordering::SeqCst)
}

/// 重置429错误计数
pub fn reset_429_error_count() {
    RECENT_429_ERRORS.store(0, std::sync::atomic::Ordering::SeqCst);
}

/// 全局API请求函数 - 所有对服务器的请求都应该通过这个函数
pub async fn make_api_request<F, T>(request_func: F) -> T 
where 
    F: Future<Output = T>,
{
    // 等待限流器允许发送请求
    {
        // 在单独的作用域中获取锁并等待
        let wait_duration = {
            let mut limiter = GLOBAL_RATE_LIMITER.lock();
            let now = Instant::now();
            let elapsed = now.duration_since(limiter.last_request_time);
            
            // 计算需要等待的时间
            let wait_time = if elapsed < limiter.request_interval {
                limiter.request_interval - elapsed
            } else {
                Duration::from_secs(0)
            };
            
            // 更新上次请求时间和总请求数
            limiter.last_request_time = now;
            limiter.total_requests += 1;
            
            // 每10个请求输出一次日志，避免日志过多
            if limiter.total_requests % 10 == 0 && get_verbose_output() {
                println!("🚦 全局限流: 等待 {:.2}ms 后发送下一个请求 (总请求数: {})", 
                        wait_time.as_millis(), limiter.total_requests);
            }
            
            wait_time
        }; // 锁在这里释放
        
        // 锁释放后再等待
        if wait_duration.as_nanos() > 0 {
            tokio::time::sleep(wait_duration).await;
        }
    }
    
    // 发送请求
    request_func.await
}

/// 调整全局请求速率
pub fn set_global_request_rate(requests_per_second: f64) {
    let mut limiter = GLOBAL_RATE_LIMITER.lock();
    limiter.set_rate(requests_per_second);
    
    // 标记用户已设置初始速率，这会防止其他地方重置它
    INITIAL_RATE_SET.store(true, std::sync::atomic::Ordering::SeqCst);
}

/// 获取全局请求统计信息
pub fn get_global_request_stats() -> (f64, u64) {
    let limiter = GLOBAL_RATE_LIMITER.lock();
    (limiter.get_rate(), limiter.get_total_requests())
}

/// 全局活跃节点数量限制器
pub static GLOBAL_ACTIVE_NODES: Lazy<Mutex<HashSet<u64>>> = Lazy::new(|| Mutex::new(HashSet::new()));

/// 获取当前全局活跃节点数量
pub fn get_global_active_node_count() -> usize {
    let nodes = GLOBAL_ACTIVE_NODES.lock();
    nodes.len()
}

/// 添加节点到全局活跃节点集合
pub fn add_global_active_node(node_id: u64) -> bool {
    let mut nodes = GLOBAL_ACTIVE_NODES.lock();
    let result = nodes.insert(node_id);
    log_println!("🌍 全局活跃节点: 添加节点-{} ({}), 当前活跃节点数量: {}", 
            node_id, if result { "新增" } else { "已存在" }, nodes.len());
    result
}

/// 从全局活跃节点集合移除节点
pub fn remove_global_active_node(node_id: u64) -> bool {
    let mut nodes = GLOBAL_ACTIVE_NODES.lock();
    let result = nodes.remove(&node_id);
    log_println!("🌍 全局活跃节点: 移除节点-{} ({}), 当前活跃节点数量: {}", 
            node_id, if result { "成功" } else { "不存在" }, nodes.len());
    result
}

/// 检查节点是否在全局活跃集合中
pub fn is_node_globally_active(node_id: u64) -> bool {
    let nodes = GLOBAL_ACTIVE_NODES.lock();
    nodes.contains(&node_id)
}

/// 清理全局活跃节点集合，确保只保留真正活跃的节点
pub fn sync_global_active_nodes(active_threads: &Arc<Mutex<HashMap<u64, bool>>>, max_concurrent: usize) {
    let mut nodes = GLOBAL_ACTIVE_NODES.lock();
    
    // 获取当前真正活跃的节点
    let active_nodes: HashSet<u64> = {
        let threads_guard = active_threads.lock();
        threads_guard.iter()
            .filter(|pair| *pair.1)
            .map(|(&id, _)| id)
            .collect()
    };
    
    // 如果活跃节点为空但全局节点不为空，不再保留全局节点，而是进行警告并清空
    if active_nodes.is_empty() && !nodes.is_empty() {
        log_println!("⚠️ 严重警告: 本地活跃节点为空，但全局有 {} 个活跃节点，执行强制清理", nodes.len());
        // 记录要清理的节点ID
        let nodes_to_clear: Vec<u64> = nodes.iter().copied().collect();
        for node_id in &nodes_to_clear {
            nodes.remove(node_id);
            log_println!("🌍 全局活跃节点同步 - 强制移除节点: {}", node_id);
        }
        log_println!("🌍 全局活跃节点同步 - 强制清理完成，当前活跃节点数量: 0");
        return;
    }
    
    // 增量更新全局活跃节点集合，而不是完全清空重建
    // 1. 移除不再活跃的节点
    let nodes_to_remove: Vec<u64> = nodes.iter()
        .filter(|node_id| !active_nodes.contains(node_id))
        .copied()
        .collect();
    
    let removed_count = nodes_to_remove.len();
    for node_id in &nodes_to_remove {
        nodes.remove(node_id);
        log_println!("🌍 全局活跃节点同步 - 移除不活跃节点: {}", node_id);
    }
    
    // 2. 添加新的活跃节点，但确保不超过max_concurrent
    let mut added_count = 0;
    for &node_id in active_nodes.iter() {
        if !nodes.contains(&node_id) && nodes.len() < max_concurrent {
            nodes.insert(node_id);
            added_count += 1;
            log_println!("🌍 全局活跃节点同步 - 添加新活跃节点: {}", node_id);
        }
    }
    
    // 如果全局活跃节点数量为0，但有本地活跃节点，强制添加
    if nodes.is_empty() && !active_nodes.is_empty() {
        log_println!("⚠️ 全局活跃节点集合为空，但有本地活跃节点，强制添加");
        for &node_id in active_nodes.iter().take(max_concurrent) {
            nodes.insert(node_id);
            added_count += 1;
            log_println!("🌍 全局活跃节点同步 - 强制添加节点: {}", node_id);
        }
    }
    
    log_println!("🌍 全局活跃节点同步 - 移除了 {} 个不活跃节点，添加了 {} 个新活跃节点，当前活跃节点数量: {}/{}", 
            removed_count, added_count, nodes.len(), max_concurrent);
    
    // 确保节点真正启动 - 将全局活跃节点集合中的节点在active_threads中标记为需要启动
    if !nodes.is_empty() {
        let mut threads_guard = active_threads.lock();
        let mut nodes_to_start = 0;
        
        for &node_id in nodes.iter() {
            if !threads_guard.get(&node_id).copied().unwrap_or(false) {
                threads_guard.insert(node_id, false); // 标记为需要启动
                nodes_to_start += 1;
            }
        }
        
        if nodes_to_start > 0 {
            log_println!("🚀 全局活跃节点同步 - 标记 {} 个节点需要启动", nodes_to_start);
        }
    }
}

// 添加全局节点状态跟踪器
lazy_static::lazy_static! {
    static ref NODE_STATES: Mutex<HashMap<u64, String>> = Mutex::new(HashMap::new());
}

/// 设置节点的当前状态
pub fn set_node_state(node_id: u64, state: &str) {
    let mut states = NODE_STATES.lock();
    states.insert(node_id, state.to_string());
}

/// 获取节点的当前状态
pub fn get_node_state(node_id: u64) -> String {
    let states = NODE_STATES.lock();
    states.get(&node_id).cloned().unwrap_or_else(|| "等待任务".to_string())
}

/// Starts authenticated workers that fetch tasks from the orchestrator and process them.
pub async fn start_authenticated_workers(
    node_id: u64,
    signing_key: SigningKey,
    orchestrator: OrchestratorClient,
    num_workers: usize,
    shutdown: broadcast::Receiver<()>,
    environment: Environment,
    client_id: String,
) -> (mpsc::Receiver<Event>, Vec<JoinHandle<()>>) {
    let mut join_handles = Vec::new();
    // Worker events
    let (event_sender, event_receiver) = mpsc::channel::<Event>(EVENT_QUEUE_SIZE);

    // A bounded list of recently fetched task IDs (prevents refetching currently processing tasks)
    let enqueued_tasks = TaskCache::new(MAX_COMPLETED_TASKS);
    
    // 创建节点速率限制跟踪器
    let rate_limit_tracker = online::NodeRateLimitTracker::new();

    // Task fetching
    let (task_sender, task_receiver) = mpsc::channel::<Task>(TASK_QUEUE_SIZE);
    let verifying_key = signing_key.verifying_key();
    let fetch_prover_tasks_handle = {
        let orchestrator = orchestrator.clone();
        let event_sender = event_sender.clone();
        let shutdown = shutdown.resubscribe(); // Clone the receiver for task fetching
        let rate_limit_tracker_clone = rate_limit_tracker.clone();
        tokio::spawn(async move {
            online::fetch_prover_tasks(
                node_id,
                verifying_key,
                Box::new(orchestrator),
                task_sender,
                event_sender,
                shutdown,
                enqueued_tasks,
                rate_limit_tracker_clone,
            )
            .await;
        })
    };
    join_handles.push(fetch_prover_tasks_handle);

    // Workers
    let (result_sender, result_receiver) = mpsc::channel::<(Task, Proof)>(RESULT_QUEUE_SIZE);

    let (worker_senders, worker_handles) = offline::start_workers(
        num_workers,
        result_sender,
        event_sender.clone(),
        shutdown.resubscribe(),
        environment,
        client_id,
    );
    join_handles.extend(worker_handles);

    // Dispatch tasks to workers
    let dispatcher_handle =
        offline::start_dispatcher(task_receiver, worker_senders, shutdown.resubscribe());
    join_handles.push(dispatcher_handle);

    // A bounded list of recently completed task IDs (prevents duplicate proof submissions)
    let successful_tasks = TaskCache::new(MAX_COMPLETED_TASKS);

    // Send proofs to the orchestrator
    let submit_proofs_handle = online::submit_proofs(
        signing_key,
        Box::new(orchestrator),
        num_workers,
        result_receiver,
        event_sender.clone(),
        shutdown.resubscribe(),
        successful_tasks.clone(),
        rate_limit_tracker,
    )
    .await;
    join_handles.push(submit_proofs_handle);

    (event_receiver, join_handles)
}

/// Starts anonymous workers that repeatedly prove a program with hardcoded inputs.
pub async fn start_anonymous_workers(
    num_workers: usize,
    shutdown: broadcast::Receiver<()>,
    environment: Environment,
    client_id: String,
) -> (mpsc::Receiver<Event>, Vec<JoinHandle<()>>) {
    offline::start_anonymous_workers(num_workers, shutdown, environment, client_id).await
}

/// 内存优化的多节点批处理模式 - 自适应内存管理
pub async fn start_optimized_batch_workers(
    nodes: Vec<u64>,
    _orchestrator: OrchestratorClient,
    num_workers_per_node: usize,
    _start_delay: f64,
    proof_interval: u64,
    environment: Environment,
    shutdown: broadcast::Receiver<()>,
    status_callback: Option<Box<dyn Fn(u64, String) + Send + Sync + 'static>>,
    proxy_file: Option<String>,
    rotation: bool,
    max_concurrent: usize, // 添加max_concurrent参数
    initial_rate: Option<f64>,
    min_rate: Option<f64>,
    max_rate: Option<f64>,
) -> (mpsc::Receiver<Event>, Vec<JoinHandle<()>>) {
    // Worker事件
    let (event_sender, event_receiver) = mpsc::channel::<Event>(EVENT_QUEUE_SIZE);
    let mut join_handles = Vec::new();
    let defragmenter = get_defragmenter();
    
    // 设置初始请求速率（如果提供）
    if let Some(rate) = initial_rate {
        // 保存用户设置的初始速率
        {
            let mut user_rate = USER_INITIAL_RATE.lock();
            *user_rate = Some(rate);
        }
        
        // 强制设置全局请求速率为用户指定的值
        set_global_request_rate(rate);
        
        // 记录实际设置后的值，确认是否正确
        let actual_rate = {
            let limiter = GLOBAL_RATE_LIMITER.lock();
            limiter.get_rate()
        };
        
        // 保存用户设置的初始速率，用于自适应调整时参考
        {
            let mut min_rate_lock = MIN_RATE.lock();
            if min_rate_lock.is_none() {
                // 如果用户没有明确设置最小速率，则将其设置为初始速率的20%
                *min_rate_lock = Some(rate * 0.2);
            }
            
            let mut max_rate_lock = MAX_RATE.lock();
            if max_rate_lock.is_none() {
                // 如果用户没有明确设置最大速率，则将其设置为初始速率的500%
                *max_rate_lock = Some(rate * 5.0);
            }
        }
        
        // 输出详细的日志，确认速率已被正确设置
        log_println!("🚦 用户设置初始请求速率: {} 每秒，实际设置为: {} 每秒", 
                    rate, actual_rate);
                    
        // 将用户设置的初始速率保存到环境变量中，以便后续组件使用
        unsafe {
          std::env::set_var("NEXUS_INITIAL_RATE", rate.to_string());
        }
    } else {
        // 如果用户没有提供初始速率，也输出当前使用的默认值
        let current_rate = {
            let limiter = GLOBAL_RATE_LIMITER.lock();
            limiter.get_rate()
        };
        log_println!("🚦 使用默认请求速率: 每秒 {} 个请求", current_rate);
    }
    
    // 设置最低请求速率（如果提供）
    if let Some(rate) = min_rate {
        set_min_request_rate(rate);
        log_println!("🚦 设置最低请求速率: 每秒 {} 个请求", rate);
    }
    
    // 设置最高请求速率（如果提供）
    if let Some(rate) = max_rate {
        set_max_request_rate(rate);
        log_println!("🚦 设置最高请求速率: 每秒 {} 个请求", rate);
    }
    
    // 显示当前速率设置
    {
        let min_rate_value = MIN_RATE.lock().unwrap_or(0.5);
        let max_rate_value = MAX_RATE.lock().unwrap_or(20.0);
        let current_rate = GLOBAL_RATE_LIMITER.lock().get_rate();
        
        log_println!("📊 请求速率配置: 当前={:.1}, 最小={:.1}, 最大={:.1} 请求/秒", 
                   current_rate, min_rate_value, max_rate_value);
    }
    
    // 将回调函数包装在Arc中，这样可以在多个任务之间共享
    let status_callback_arc = status_callback.map(Arc::new);
    
    // 预初始化证明器 - 确保它们被共享
    let _ = crate::prover::get_or_create_default_prover().await;
    let _ = crate::prover::get_or_create_initial_prover().await;
    
    // 增加初始延迟，避免一次性启动太多节点导致429错误
    let initial_delay = 1.0; // 1秒初始延迟
    log_println!("等待初始延迟 {:.1}秒...", initial_delay);
    tokio::time::sleep(std::time::Duration::from_secs_f64(initial_delay)).await;
    
    // 计算实际并发数（最大并发数与节点数量的较小值）
    let actual_concurrent = max_concurrent.min(nodes.len());
    if get_verbose_output() {
        log_println!("🧮 设置的并发数: {}, 实际并发数: {}", max_concurrent, actual_concurrent);
    }
    
    // 创建一个跟踪活跃线程的映射
    let active_threads = Arc::new(Mutex::new(HashMap::<u64, bool>::new()));
    
    // 初始化所有节点为未启动状态
    {
        let mut active_threads_guard = active_threads.lock();
        for &node_id in &nodes {
            active_threads_guard.insert(node_id, false);
        }
    }
    
    // 创建一个用于节点管理器和工作线程之间通信的通道
    let (node_tx, _node_rx) = mpsc::channel::<NodeManagerCommand>(100);
    
    // 保存发送端，以便后续使用
    let _node_tx_for_workers = node_tx.clone();
    
    // 如果启用了轮转功能，创建节点队列和活动节点跟踪器
    let all_nodes = Arc::new(nodes.clone());
    let rotation_data = if rotation {
        if get_verbose_output() {
            log_println!("🔄 启用节点轮转功能 - 总节点数: {}", nodes.len());
        }
        // 创建一个共享的活动节点队列和下一个可用节点索引
        let active_nodes = Arc::new(Mutex::new(Vec::new()));
        
        // 创建一个标志，表示所有初始节点是否已启动
        let all_nodes_started = Arc::new(std::sync::atomic::AtomicBool::new(false));
        
        // 创建一个节点映射表，用于记录每个节点的原始索引
        let node_indices = Arc::new(Mutex::new(HashMap::<u64, usize>::new()));
        
        // 初始化下一个节点索引为实际并发数，这样第一个轮转的节点会从并发数之后开始
        let next_node_index = Arc::new(AtomicU64::new(actual_concurrent as u64));
        
        // 初始化活动节点队列和节点索引映射
        {
            let mut active_nodes_guard = active_nodes.lock();
            let mut node_indices_guard = node_indices.lock();
            
            // 确保使用前actual_concurrent个节点（按照索引顺序）
            let mut sorted_nodes: Vec<(usize, u64)> = nodes.iter().enumerate().map(|(idx, &id)| (idx, id)).collect();
            sorted_nodes.sort_by_key(|(idx, _)| *idx);
            
            log_println!("🔄 初始化活动节点队列 - 最大并发数: {}, 总节点数: {}", actual_concurrent, nodes.len());
            
            // 只添加前actual_concurrent个节点到活动队列
            for (idx, node_id) in sorted_nodes.iter().take(actual_concurrent) {
                // 确保不会添加超过最大并发数的节点
                if active_nodes_guard.len() >= actual_concurrent {
                    log_println!("⚠️ 活动节点队列已达到最大并发数 {}, 不再添加节点", actual_concurrent);
                    break;
                }
                
                // 确保节点不重复添加
                if !active_nodes_guard.contains(node_id) {
                    active_nodes_guard.push(*node_id);
                    if get_verbose_output() {
                        log_println!("🔄 添加节点-{} 到活动节点队列 (索引: {})", node_id, idx);
                    }
                } else {
                    log_println!("⚠️ 节点-{} 已在活动队列中，跳过 (索引: {})", node_id, idx);
                }
                
                // 更新节点索引映射
                node_indices_guard.insert(*node_id, *idx);
                
                // 标记节点为未启动
                let mut active_threads_guard = active_threads.lock();
                active_threads_guard.insert(*node_id, false);
            }
            
            // 初始化剩余节点的索引映射
            for (idx, node_id) in sorted_nodes.iter().skip(actual_concurrent) {
                node_indices_guard.insert(*node_id, *idx);
                
                // 确保所有节点都在active_threads中初始化
                let mut active_threads_guard = active_threads.lock();
                if !active_threads_guard.contains_key(node_id) {
                    active_threads_guard.insert(*node_id, false);
                }
            }
            
            if get_verbose_output() {
                log_println!("🔄 初始活动节点队列: {:?} (大小: {})", *active_nodes_guard, active_nodes_guard.len());
                log_println!("🔄 下一个节点索引: {}", next_node_index.load(std::sync::atomic::Ordering::SeqCst));
                log_println!("🔄 最大并发数: {}, 总节点数: {}", actual_concurrent, nodes.len());
            }
            
            // 最后再次确认活动节点数量不超过最大并发数
            if active_nodes_guard.len() > actual_concurrent {
                log_println!("⚠️ 活动节点队列超出最大并发数 ({} > {}), 进行截断", 
                        active_nodes_guard.len(), actual_concurrent);
                active_nodes_guard.truncate(actual_concurrent);
                log_println!("✅ 活动节点队列已截断至 {} 个节点", active_nodes_guard.len());
            }
        } // 锁在这里释放
        
        Some((active_nodes.clone(), next_node_index.clone(), all_nodes.clone(), all_nodes_started.clone(), node_indices.clone(), actual_concurrent))
    } else {
        log_println!("⚠️ 节点轮转功能未启用");
        None
    };
    
    // 启动节点管理器
    if rotation {
        if let Some((active_nodes_clone, _next_node_index_clone, _all_nodes_clone, all_nodes_started_clone, _node_indices_clone, _actual_concurrent)) = rotation_data.clone() {
            let active_threads_for_manager = active_threads.clone();
            let environment_for_manager = environment.clone();
            let proxy_file_for_manager = proxy_file.clone();
            let status_callback_for_manager = status_callback_arc.clone();
            let event_sender_for_manager = event_sender.clone();
            let shutdown_for_manager = shutdown.resubscribe();
            let rotation_data_for_manager = rotation_data.clone();
            
            // 打印初始活动节点列表
            {
                let active_nodes_guard = active_nodes_clone.lock();
                if get_verbose_output() {
                    log_println!("🔄 启动节点管理器线程 - 初始活动节点列表: {:?}", *active_nodes_guard);
                }
            }
            
            if get_verbose_output() {
                log_println!("🔄 启动节点管理器线程");
            }
            
            // 创建一个新的通道，用于节点管理器
            let (node_tx, node_rx) = mpsc::channel::<NodeManagerCommand>(100);
            
            // 保存发送端，供其他地方使用
            let node_tx_for_workers = node_tx.clone();
            
            // 使用node_tx_for_workers来启动节点
            {
                // 获取活动节点列表
                let active_nodes_guard = active_nodes_clone.lock();
                
                for node_id in active_nodes_guard.iter().copied().take(actual_concurrent) {
                    log_println!("🚀 节点管理器: 初始启动节点-{}", node_id);
                    
                    let handle = start_node_worker(
                        node_id,
                        environment.clone(),
                        proxy_file.clone(),
                        num_workers_per_node,
                        proof_interval,
                        status_callback_arc.clone(),
                        event_sender.clone(),
                        shutdown.resubscribe(),
                        rotation_data.clone(),
                        active_threads.clone(),
                        node_tx_for_workers.clone(),
                    ).await;
                    
                    // 不需要存储句柄，因为它们会在完成时自动清理
                    tokio::spawn(async move {
                        let _ = handle.await;
                    });
                }
            }
            
            let manager_handle = tokio::spawn(async move {
                node_manager(
                    active_nodes_clone,
                    active_threads_for_manager,
                    environment_for_manager,
                    proxy_file_for_manager,
                    num_workers_per_node,
                    proof_interval,
                    status_callback_for_manager,
                    event_sender_for_manager,
                    shutdown_for_manager,
                    node_rx,
                    rotation_data_for_manager,
                    node_tx_for_workers,
                ).await;
            });
            
            join_handles.push(manager_handle);
            
            // 启动一个定期任务，用于监控和调整请求速率
            let mut shutdown_monitor = shutdown.resubscribe();
            let monitor_handle = tokio::spawn(async move {
                let mut _consecutive_429s = 0;
                let mut consecutive_successes = 0;
                let check_interval = std::time::Duration::from_secs(30); // 每30秒检查一次
                
                // 获取当前速率，如果用户设置了初始速率则使用用户设置的值
                let mut current_rate = {
                    // 首先检查用户是否设置了初始速率
                    let user_rate = USER_INITIAL_RATE.lock();
                    if let Some(rate) = *user_rate {
                        // 用户设置了初始速率，使用它
                        log_println!("🚦 速率监控使用用户设置的初始速率: 每秒 {} 个请求", rate);
                        rate
                    } else {
                        // 没有用户设置，使用当前全局速率
                        let rate = GLOBAL_RATE_LIMITER.lock().get_rate();
                        log_println!("🚦 速率监控使用当前全局速率: 每秒 {} 个请求", rate);
                        rate
                    }
                };
                
                loop {
                    tokio::select! {
                        _ = shutdown_monitor.recv() => {
                            log_println!("🛑 请求速率监控任务收到关闭信号，正在退出");
                            break;
                        }
                        _ = tokio::time::sleep(check_interval) => {
                            // 获取当前请求统计信息
                            let (_rate, total_requests) = get_global_request_stats();
                            
                            // 检查最近是否有429错误（不重置计数器）
                            let recent_429s = get_429_error_count();
                            
                            if recent_429s > 0 {
                                // 如果有429错误，减慢请求速率 (降低10%)
                                _consecutive_429s += 1;
                                consecutive_successes = 0;
                                
                                                                        // 根据429错误数量按比例减少速率
                                // 3个429错误降低1%，4个降低2%，依此类推，最多10%
                                let errors_above_threshold = if recent_429s >= 3 { recent_429s - 2 } else { 0 };
                                let decrease_percent = f64::min(errors_above_threshold as f64 * 0.01, 0.1); // 最多减少10%
                                let min_rate = {
                                    let lock = MIN_RATE.lock();
                                    lock.unwrap_or(1.0) // 默认最低每1秒1个请求
                                };
                                current_rate = f64::max(current_rate * (1.0 - decrease_percent), min_rate);
                                set_global_request_rate(current_rate);
                                if get_verbose_output() {
                                    log_println!("⚠️ 检测到429错误 ({}个)，降低请求速率至每秒{}个 (降低{}%)", 
                                            recent_429s, current_rate, (decrease_percent * 100.0).round());
                                }
                                
                                // 重置429错误计数，避免重复计算
                                reset_429_error_count();
                            } else {
                                // 如果没有429错误，可以考虑逐渐增加请求速率
                                _consecutive_429s = 0;
                                consecutive_successes += 1;
                                
                                // 每次检查都增加速率，增加10%的速率
                                let max_rate = {
                                    let lock = MAX_RATE.lock();
                                    lock.unwrap_or(20.0) // 默认最高每秒20个请求
                                };
                                
                                // 计算新的速率，增加10%，不要使用较小的增幅
                                let new_rate = f64::min(current_rate * 1.1, max_rate);
                                
                                // 只有当新速率比当前速率高时才设置
                                if new_rate > current_rate {
                                    current_rate = new_rate;
                                    set_global_request_rate(current_rate);
                                    if get_verbose_output() {
                                        log_println!("✅ 无429错误，增加请求速率至每秒{}个 (增加10%)", current_rate);
                                    }
                                }
                                
                                // 重置成功计数，避免过大
                                if consecutive_successes >= 10 {
                                    consecutive_successes = 1;
                                }
                            }
                            
                            // 输出当前请求统计信息
                            if get_verbose_output() {
                                log_println!("📊 请求速率监控: 当前速率 = 每秒{}个请求, 总请求数 = {}", current_rate, total_requests);
                            } else if total_requests % 20 == 0 { // 即使不是详细模式，也每20个请求输出一次
                                log_println!("📊 当前请求速率: 每秒{}个请求 (总请求数: {})", current_rate, total_requests);
                            }
                        }
                    }
                }
            });
            
            join_handles.push(monitor_handle);
            
            // 创建一个任务来监控所有初始节点是否已启动
            let active_threads_monitor = active_threads.clone();
            let all_nodes_started_monitor = all_nodes_started_clone.clone();
            
            tokio::spawn(async move {
                // 先等待更长的时间，确保节点有足够时间启动
                tokio::time::sleep(std::time::Duration::from_secs(10)).await;
                
                // 如果没有立即检测到活动节点，进入循环监控模式
                let mut attempts = 0;
                let max_attempts = 30; // 增加到30次尝试，确保有足够的时间
                
                loop {
                    attempts += 1;
                    
                    // 检查活动节点数量
                    let (active_count, total_active_threads) = {
                        let active_threads_guard = active_threads_monitor.lock();
                        let active_count = active_threads_guard.values().filter(|&&active| active).count();
                        (active_count, active_threads_guard.len())
                    };
                    
                    // 获取全局活跃节点数量
                    let global_active_count = get_global_active_node_count();
                    
                    // 输出当前活动线程信息
                    if attempts % 5 == 0 || attempts == 1 { // 减少日志输出频率
                        log_println!("🔄 节点启动监控: 当前活动节点数量: {}/{}, 全局活跃: {}, 尝试次数: {}/{}", 
                                active_count, total_active_threads, global_active_count, attempts, max_attempts);
                    }
                    
                    // 检查是否达到了最大并发数
                    if active_count >= max_concurrent {
                        // 设置所有节点已启动标志
                        all_nodes_started_monitor.store(true, std::sync::atomic::Ordering::SeqCst);
                        log_println!("🚀 所有初始节点已启动 ({}/{}), 可以开始轮转", 
                                active_count, max_concurrent);
                        break;
                    }
                    
                    // 如果尝试次数过多，强制标记为已启动
                    if attempts >= max_attempts {
                        all_nodes_started_monitor.store(true, std::sync::atomic::Ordering::SeqCst);
                        log_println!("⚠️ 节点启动监控: 达到最大尝试次数 ({}), 强制标记所有节点已启动", max_attempts);
                        break;
                    }
                    
                    // 等待一段时间后再次检查
                    tokio::time::sleep(std::time::Duration::from_secs(2)).await;
                }
            });
        }
    }
    
    // 创建节点管理器通信通道的克隆，用于节点通信
    let node_tx_for_nodes = node_tx.clone();

    // 获取活动节点列表
    let active_nodes_list = if let Some((active_nodes, _, _, _, _, _)) = &rotation_data {
        let active_nodes_guard = active_nodes.lock();
        active_nodes_guard.clone()
    } else {
        // 如果未启用轮转，则使用前actual_concurrent个节点
        nodes.iter().take(actual_concurrent).copied().collect::<Vec<u64>>()
    };
    
    log_println!("🔄 准备按顺序启动以下节点: {:?}", active_nodes_list);

    // 按序启动各节点
    for (index, node_id) in active_nodes_list.iter().enumerate() {
        // 减少输出，只显示关键信息
        if index % 10 == 0 || index == active_nodes_list.len() - 1 {
            log_println!("启动节点 {} (第{}/{}个)", 
                    node_id, index + 1, actual_concurrent);
        }
        
        // 确保节点在active_threads中标记为活跃
        {
            let mut threads_guard = active_threads.lock();
            threads_guard.insert(*node_id, true);
            if get_verbose_output() {
                log_println!("📌 节点-{}: 已在active_threads中标记为活跃", node_id);
            }
        }
        
        // 确保节点在全局活跃节点集合中
        add_global_active_node(*node_id);
        if get_verbose_output() {
            log_println!("🌍 节点-{}: 已添加到全局活跃节点集合", node_id);
        }
        
        // 检查内存压力，如果需要则等待更长时间
        if check_memory_pressure() {
            debug!("节点 {} 启动前检测到内存压力，执行清理...", node_id);
            perform_memory_cleanup();
            
            // 在节点启动前进行内存碎片整理
            if defragmenter.should_defragment().await {
                let result = defragmenter.defragment().await;
                debug!("节点 {} 启动前内存碎片整理: {:.1}% → {:.1}%", 
                      node_id, result.memory_before * 100.0, result.memory_after * 100.0);
            }
            
            // 额外等待让内存清理生效
            tokio::time::sleep(Duration::from_secs(1)).await;
        }
        
        // 添加延迟，确保节点启动间隔
        if index > 0 {
            log_println!("⏱️ 节点-{}: 添加1秒启动延迟，避免同时启动过多节点", node_id);
            tokio::time::sleep(Duration::from_secs(1)).await;
        }
        
        let handle = start_node_worker(
            *node_id,
            environment.clone(),
            proxy_file.clone(),
            num_workers_per_node,
            proof_interval,
            status_callback_arc.clone(),
            event_sender.clone(),
            shutdown.resubscribe(),
            rotation_data.clone(),
            active_threads.clone(),
            node_tx_for_nodes.clone(), // 使用克隆的通信通道
        ).await;
        
        join_handles.push(handle);
        
        // 等待短暂时间，确保节点有时间启动
        tokio::time::sleep(Duration::from_millis(500)).await;
    }
    
    // 执行一次初始化同步
    sync_global_active_nodes(&active_threads, max_concurrent);
    
    (event_receiver, join_handles)
}

// 节点管理器命令枚举
#[derive(Debug)]
enum NodeManagerCommand {
    NodeStarted(u64),
    NodeStopped(u64),
    PriorityStartNode(u64),
}

// 节点管理器函数
async fn node_manager(
    active_nodes: Arc<Mutex<Vec<u64>>>,
    active_threads: Arc<Mutex<HashMap<u64, bool>>>,
    environment: Environment,
    proxy_file: Option<String>,
    num_workers_per_node: usize,
    proof_interval: u64,
    status_callback_arc: Option<Arc<Box<dyn Fn(u64, String) + Send + Sync + 'static>>>,
    event_sender: mpsc::Sender<Event>,
    mut shutdown: broadcast::Receiver<()>,
    mut node_rx: mpsc::Receiver<NodeManagerCommand>,
    rotation_data: Option<(Arc<Mutex<Vec<u64>>>, Arc<AtomicU64>, Arc<Vec<u64>>, Arc<std::sync::atomic::AtomicBool>, Arc<Mutex<HashMap<u64, usize>>>, usize)>,
    node_tx: mpsc::Sender<NodeManagerCommand>,
) {
    // 获取max_concurrent值用于节点管理
    let max_concurrent = if let Some((_, _, _, _, _, max)) = &rotation_data {
        *max
    } else {
        10 // 默认值
    };
    
    // 创建一个集合来跟踪已经处理过的停止消息，避免重复处理
    let mut processed_stop_messages = HashSet::new();
    
    // 创建一个集合来跟踪正在启动的节点，避免重复启动
    let mut starting_nodes = HashSet::new();
    
    // 创建一个新的通道，用于节点工作线程向节点管理器发送命令
    let (node_cmd_tx, mut node_cmd_rx) = mpsc::channel::<NodeManagerCommand>(100);
    
    // 定期检查和清理活动节点列表 - 更频繁执行清理
    let active_nodes_clone = active_nodes.clone();
    let active_threads_clone = active_threads.clone();
    tokio::spawn(async move {
        let mut interval = tokio::time::interval(Duration::from_secs(10)); // 增加到10秒检查一次，减少频率
        loop {
            interval.tick().await;
            cleanup_active_nodes(&active_nodes_clone, &active_threads_clone, max_concurrent).await;
        }
    });
    
    // 定期执行全局节点计数同步
    let active_threads_for_sync = active_threads.clone();
    tokio::spawn(async move {
        let mut interval = tokio::time::interval(Duration::from_secs(5));
        loop {
            interval.tick().await;
            sync_global_active_nodes(&active_threads_for_sync, max_concurrent);
        }
    });
    
    // 添加定期状态更新功能，确保活跃节点的状态显示在UI上
    if let Some(status_callback_arc_clone) = status_callback_arc.clone() {
        let active_threads_for_status = active_threads.clone();
        let global_active_nodes_clone = Arc::new(parking_lot::Mutex::new(HashSet::<u64>::new()));
        
        tokio::spawn(async move {
            let mut interval = tokio::time::interval(Duration::from_secs(15)); // 每15秒更新一次状态
            loop {
                interval.tick().await;
                
                // 获取全局活跃节点列表
                {
                    let global_nodes = crate::prover_runtime::GLOBAL_ACTIVE_NODES.lock();
                    *global_active_nodes_clone.lock() = global_nodes.clone();
                }
                
                // 对每个全局活跃节点发送状态更新
                let active_nodes = global_active_nodes_clone.lock().clone();
                let timestamp = get_timestamp_efficient();
                
                for node_id in active_nodes {
                    // 检查节点是否真的活跃
                    let is_active = {
                        let threads_guard = active_threads_for_status.lock();
                        threads_guard.get(&node_id).copied().unwrap_or(false)
                    };
                    
                    if is_active {
                        // 发送状态更新 - 获取节点的当前具体状态
                        let node_state = get_node_state(node_id);
                        status_callback_arc_clone(node_id, format!("[{}] 节点活跃中 - {}", timestamp, node_state));
                    } else {
                        // 节点不活跃，尝试标记为活跃
                        let mut threads_guard = active_threads_for_status.lock();
                        threads_guard.insert(node_id, true);
                        
                        // 发送状态更新
                        status_callback_arc_clone(node_id, format!("[{}] 节点已恢复活跃状态", timestamp));
                    }
                }
            }
        });
    }
    
    // 添加紧急恢复监控 - 当检测到没有活跃节点时强制启动新节点
    let active_threads_for_recovery = active_threads.clone();
    let all_nodes_for_recovery = if let Some((_, _, all_nodes, _, _, _)) = &rotation_data {
        Some(all_nodes.clone())
    } else {
        None
    };
    let node_tx_for_recovery = node_tx.clone();
    let environment_for_recovery = environment.clone();
    let proxy_file_for_recovery = proxy_file.clone();
    let status_callback_arc_for_recovery = status_callback_arc.clone();
    let event_sender_for_recovery = event_sender.clone();
    let rotation_data_for_recovery = rotation_data.clone();
    let mut shutdown_for_recovery = shutdown.resubscribe(); // 确保这是可变的
    
    tokio::spawn(async move {
        // 创建一个计数器，跟踪连续检测到的无活跃节点次数
        let mut no_active_nodes_count = 0;
        let mut interval = tokio::time::interval(Duration::from_secs(30)); // 每30秒检查一次
        
        loop {
            tokio::select! {
                _ = interval.tick() => {
                    // 检查是否有活跃节点
                    let active_count = {
                        let threads_guard = active_threads_for_recovery.lock();
                        threads_guard.values().filter(|&&active| active).count()
                    };
                    
                    // 检查全局活跃节点数量
                    let global_active_count = get_global_active_node_count();
                    
                    // 如果本地和全局都没有活跃节点，增加计数
                    if active_count == 0 && global_active_count == 0 {
                        no_active_nodes_count += 1;
                        log_println!("⚠️ 紧急恢复监控: 没有检测到活跃节点 (连续{}次)", no_active_nodes_count);
                        
                        // 如果连续3次检测到没有活跃节点，启动紧急恢复
                        if no_active_nodes_count >= 3 {
                            log_println!("🚨 紧急恢复: 连续{}次没有检测到活跃节点，启动紧急恢复流程", no_active_nodes_count);
                            
                            // 如果有all_nodes，从中选择节点启动
                            if let Some(all_nodes) = &all_nodes_for_recovery {
                                // 选择前3个节点进行紧急启动
                                let emergency_nodes: Vec<u64> = all_nodes.iter().take(3).copied().collect();
                                
                                log_println!("🚨 紧急恢复: 将启动以下节点: {:?}", emergency_nodes);
                                
                                for &node_id in &emergency_nodes {
                                    log_println!("🚨 紧急恢复: 启动节点-{}", node_id);
                                    
                                    // 确保节点在active_threads中标记为活跃
                                    {
                                        let mut threads_guard = active_threads_for_recovery.lock();
                                        threads_guard.insert(node_id, true);
                                    }
                                    
                                    // 启动节点
                                    let handle = start_node_worker(
                                        node_id,
                                        environment_for_recovery.clone(),
                                        proxy_file_for_recovery.clone(),
                                        num_workers_per_node,
                                        proof_interval,
                                        status_callback_arc_for_recovery.clone(),
                                        event_sender_for_recovery.clone(),
                                        shutdown_for_recovery.resubscribe(),
                                        rotation_data_for_recovery.clone(),
                                        active_threads_for_recovery.clone(),
                                        node_tx_for_recovery.clone(),
                                    ).await;
                                    
                                    // 不需要存储句柄，因为它们会在完成时自动清理
                                    tokio::spawn(async move {
                                        let _ = handle.await;
                                    });
                                    
                                    // 等待一段时间，避免同时启动多个节点
                                    tokio::time::sleep(Duration::from_secs(2)).await;
                                }
                                
                                // 重置计数器
                                no_active_nodes_count = 0;
                            } else {
                                log_println!("🚨 紧急恢复: 没有可用的节点列表，无法启动紧急恢复");
                            }
                        }
                    } else {
                        // 如果有活跃节点，重置计数器
                        if no_active_nodes_count > 0 {
                            log_println!("✅ 紧急恢复监控: 检测到活跃节点，重置计数器 (本地: {}, 全局: {})", 
                                    active_count, global_active_count);
                            no_active_nodes_count = 0;
                        }
                    }
                }
                _ = shutdown_for_recovery.recv() => {
                    log_println!("🛑 紧急恢复监控: 收到关闭信号，正在停止");
                    break;
                }
            }
        }
    });
    
    // 记录上次检查时间，避免频繁检查
    let mut last_check_time = Instant::now();
    let check_interval = Duration::from_secs(5); // 每5秒检查一次
    
    loop {
        tokio::select! {
            // 处理关闭信号
            _ = shutdown.recv() => {
                log_println!("🛑 节点管理器: 收到关闭信号，停止所有节点");
                break;
            }
            
            // 处理原始节点命令通道
            Some(cmd) = node_rx.recv() => {
                match &cmd {
                    NodeManagerCommand::PriorityStartNode(node_id) => {
                        log_println!("🚀 节点管理器: 收到优先启动节点-{} 的命令", node_id);
                        
                        // 直接调用处理函数
                        handle_node_command(cmd, &mut processed_stop_messages, &mut starting_nodes, 
                                          &active_nodes, &active_threads, &environment, &proxy_file, 
                                          num_workers_per_node, proof_interval, &status_callback_arc, 
                                          &event_sender, &shutdown, &node_cmd_tx, &rotation_data, max_concurrent).await;
                    },
                    _ => {
                        // 对于其他命令，使用原有的处理方式
                        handle_node_command(cmd, &mut processed_stop_messages, &mut starting_nodes, 
                                          &active_nodes, &active_threads, &environment, &proxy_file, 
                                          num_workers_per_node, proof_interval, &status_callback_arc, 
                                          &event_sender, &shutdown, &node_cmd_tx, &rotation_data, max_concurrent).await;
                    }
                }
            }
            
            // 处理新创建的节点命令通道
            Some(cmd) = node_cmd_rx.recv() => {
                match &cmd {
                    NodeManagerCommand::PriorityStartNode(node_id) => {
                        log_println!("🚀 节点管理器: 收到优先启动节点-{} 的命令 (内部通道)", node_id);
                        
                        // 直接调用处理函数
                        handle_node_command(cmd, &mut processed_stop_messages, &mut starting_nodes, 
                                          &active_nodes, &active_threads, &environment, &proxy_file, 
                                          num_workers_per_node, proof_interval, &status_callback_arc, 
                                          &event_sender, &shutdown, &node_cmd_tx, &rotation_data, max_concurrent).await;
                    },
                    _ => {
                        // 对于其他命令，使用原有的处理方式
                        handle_node_command(cmd, &mut processed_stop_messages, &mut starting_nodes, 
                                          &active_nodes, &active_threads, &environment, &proxy_file, 
                                          num_workers_per_node, proof_interval, &status_callback_arc, 
                                          &event_sender, &shutdown, &node_cmd_tx, &rotation_data, max_concurrent).await;
                    }
                }
            }
            
            // 定期检查是否有节点需要启动 - 更短的检查间隔
            _ = tokio::time::sleep(Duration::from_millis(100)) => {
                // 检查是否到了检查时间
                if last_check_time.elapsed() < check_interval {
                    continue;
                }
                
                // 更新上次检查时间
                last_check_time = Instant::now();
                
                // 每次检查前强制执行清理，确保活动节点列表和活动线程状态一致
                cleanup_active_nodes(&active_nodes, &active_threads, max_concurrent).await;
                
                // 获取全局活跃节点数量
                let global_active_count = get_global_active_node_count();
                
                // 确认清理后的状态
                let current_active_count = {
                    let threads_guard = active_threads.lock();
                    threads_guard.values().filter(|&&active| active).count()
                };
                
                let active_nodes_count = {
                    let nodes_guard = active_nodes.lock();
                    nodes_guard.len()
                };
                
                if get_verbose_output() {
                    log_println!("📊 节点管理器: 定期检查 - 当前活动节点数量: {}, 活动列表长度: {}, 全局活跃数量: {}, 最大并发数: {}", 
                            current_active_count, active_nodes_count, global_active_count, max_concurrent);
                }
                
                // 如果活动节点数量或活动列表长度超过最大并发数，执行强制清理
                if current_active_count > max_concurrent || active_nodes_count > max_concurrent || global_active_count > max_concurrent {
                    log_println!("⚠️ 节点管理器: 状态不一致或超出限制，执行强制清理");
                    
                    // 强制同步全局活跃节点集合
                    sync_global_active_nodes(&active_threads, max_concurrent);
                    
                    // 然后清理活动节点列表
                    cleanup_active_nodes(&active_nodes, &active_threads, max_concurrent).await;
                }
                
                // 获取需要启动的节点
                let nodes_to_start = get_nodes_to_start(&active_nodes, &active_threads).await;
                
                // 获取最新的全局活跃节点数量
                let global_active_count = get_global_active_node_count();
                
                // 确认最终状态
                let final_active_count = {
                    let threads_guard = active_threads.lock();
                    let active_count = threads_guard.values().filter(|&&active| active).count();
                    
                    // 减少输出，只显示总数
                    if get_verbose_output() {
                        log_println!("🔍 节点状态检查: 总节点数: {}, 活跃节点数: {}", threads_guard.len(), active_count);
                    }
                    
                    active_count
                };
                
                // 使用全局计数和本地计数的较大值来计算可用槽位，确保更严格的控制
                let effective_active_count = std::cmp::max(global_active_count, final_active_count);
                
                // 计算可以启动的节点数量
                let available_slots = if effective_active_count < max_concurrent {
                    max_concurrent - effective_active_count
                } else {
                    0
                };
                
                // 检查是否有节点被标记为需要启动但尚未启动
                let nodes_needing_start = {
                    let threads_guard = active_threads.lock();
                    let mut nodes = Vec::new();
                    
                    // 查找所有在active_threads中标记为false的节点
                    for (&node_id, &is_active) in threads_guard.iter() {
                        if !is_active && !starting_nodes.contains(&node_id) {
                            nodes.push(node_id);
                        }
                    }
                    
                    nodes
                };
                
                // 如果有节点需要启动，优先启动这些节点
                if !nodes_needing_start.is_empty() && available_slots > 0 {
                    log_println!("🚀 节点管理器: 发现 {} 个节点需要启动，有 {} 个可用槽位", 
                            nodes_needing_start.len(), available_slots);
                    
                    // 只启动可用槽位数量的节点
                    let nodes_to_launch = nodes_needing_start.into_iter()
                        .filter(|&node_id| !starting_nodes.contains(&node_id) && !is_node_globally_active(node_id))
                        .take(available_slots)
                        .collect::<Vec<_>>();
                    
                    if !nodes_to_launch.is_empty() {
                        log_println!("🚀 节点管理器: 准备启动 {} 个标记为需要启动的节点", nodes_to_launch.len());
                        
                        // 标记这些节点为正在启动
                        for &node_id in &nodes_to_launch {
                            starting_nodes.insert(node_id);
                            log_println!("🚀 节点管理器: 节点-{} 标记为正在启动", node_id);
                        }
                        
                        // 启动节点
                        for node_id in nodes_to_launch {
                            // 再次确认全局活跃节点数量未超限
                            if get_global_active_node_count() >= max_concurrent {
                                log_println!("⚠️ 节点管理器: 全局活跃节点数量已达到最大并发数，取消启动剩余节点");
                                break;
                            }
                            
                            // 启动新节点
                            log_println!("🚀 节点管理器: 启动节点-{}", node_id);
                            
                            // 确保节点在active_threads中标记为活跃
                            {
                                let mut threads_guard = active_threads.lock();
                                threads_guard.insert(node_id, true);
                            }
                            
                            // 确保节点在全局活跃节点集合中
                            add_global_active_node(node_id);
                            
                            let handle = start_node_worker(
                                node_id,
                                environment.clone(),
                                proxy_file.clone(),
                                num_workers_per_node,
                                proof_interval,
                                status_callback_arc.clone(),
                                event_sender.clone(),
                                shutdown.resubscribe(),
                                rotation_data.clone(),
                                active_threads.clone(),
                                node_cmd_tx.clone(), // 使用克隆的通信通道
                            ).await;
                            
                            // 不需要存储句柄，因为它们会在完成时自动清理
                            tokio::spawn(async move {
                                let _ = handle.await;
                            });
                            
                            // 短暂等待确保节点启动逻辑完成
                            tokio::time::sleep(Duration::from_millis(500)).await;
                        }
                    }
                }
                // 如果没有节点需要启动，但有可用槽位和待启动节点，则启动这些节点
                else if available_slots > 0 && !nodes_to_start.is_empty() {
                    log_println!("📊 节点管理器: 有 {} 个可用槽位，可以启动新节点", available_slots);
                    
                    // 只启动可用槽位数量的节点
                    let nodes_to_start = nodes_to_start.into_iter()
                        .filter(|&node_id| !starting_nodes.contains(&node_id) && !is_node_globally_active(node_id))
                        .take(available_slots)
                        .collect::<Vec<_>>();
                    
                    if !nodes_to_start.is_empty() {
                        log_println!("🚀 节点管理器: 准备启动 {} 个新节点", nodes_to_start.len());
                        
                        // 标记这些节点为正在启动
                        for &node_id in &nodes_to_start {
                            starting_nodes.insert(node_id);
                        }
                        
                        // 启动节点
                        for node_id in nodes_to_start {
                            // 再次确认全局活跃节点数量未超限
                            if get_global_active_node_count() >= max_concurrent {
                                log_println!("⚠️ 节点管理器: 全局活跃节点数量已达到最大并发数，取消启动剩余节点");
                                break;
                            }
                            
                            // 启动新节点
                            log_println!("🚀 节点管理器: 启动节点-{}", node_id);
                            
                            // 确保节点在active_threads中标记为活跃
                            {
                                let mut threads_guard = active_threads.lock();
                                threads_guard.insert(node_id, true);
                            }
                            
                            // 确保节点在全局活跃节点集合中
                            add_global_active_node(node_id);
                            
                            let handle = start_node_worker(
                                node_id,
                                environment.clone(),
                                proxy_file.clone(),
                                num_workers_per_node,
                                proof_interval,
                                status_callback_arc.clone(),
                                event_sender.clone(),
                                shutdown.resubscribe(),
                                rotation_data.clone(),
                                active_threads.clone(),
                                node_cmd_tx.clone(),
                            ).await;
                            
                            // 不需要存储句柄，因为它们会在完成时自动清理
                            tokio::spawn(async move {
                                let _ = handle.await;
                            });
                            
                            // 短暂等待确保节点启动逻辑完成
                            tokio::time::sleep(Duration::from_millis(500)).await;
                        }
                    }
                }
                else if current_active_count == 0 && global_active_count == 0 {
                    log_println!("⚠️ 节点管理器: 没有活跃节点，尝试紧急启动");
                    
                    // 从活动节点列表中选择一个节点启动
                    let emergency_node_opt = {
                        let nodes_guard = active_nodes.lock();
                        nodes_guard.first().copied()
                    };
                    
                    if let Some(node_id) = emergency_node_opt {
                        log_println!("🚨 紧急启动: 选择节点-{}", node_id);
                        
                        // 确保节点在active_threads中标记为活跃
                        {
                            let mut threads_guard = active_threads.lock();
                            threads_guard.insert(node_id, true);
                        }
                        
                        // 确保节点在全局活跃节点集合中
                        add_global_active_node(node_id);
                        
                        let handle = start_node_worker(
                            node_id,
                            environment.clone(),
                            proxy_file.clone(),
                            num_workers_per_node,
                            proof_interval,
                            status_callback_arc.clone(),
                            event_sender.clone(),
                            shutdown.resubscribe(),
                            rotation_data.clone(),
                            active_threads.clone(),
                            node_cmd_tx.clone(),
                        ).await;
                        
                        // 不需要存储句柄，因为它们会在完成时自动清理
                        tokio::spawn(async move {
                            let _ = handle.await;
                        });
                    }
                }
            }
        }
    }
}

// 提取处理节点命令的逻辑为一个单独的函数
async fn handle_node_command(
    cmd: NodeManagerCommand,
    processed_stop_messages: &mut HashSet<u64>,
    starting_nodes: &mut HashSet<u64>,
    active_nodes: &Arc<Mutex<Vec<u64>>>,
    active_threads: &Arc<Mutex<HashMap<u64, bool>>>,
    environment: &Environment,
    proxy_file: &Option<String>,
    num_workers_per_node: usize,
    proof_interval: u64,
    status_callback_arc: &Option<Arc<Box<dyn Fn(u64, String) + Send + Sync + 'static>>>,
    event_sender: &mpsc::Sender<Event>,
    shutdown: &broadcast::Receiver<()>,
    node_cmd_tx: &mpsc::Sender<NodeManagerCommand>,
    rotation_data: &Option<(Arc<Mutex<Vec<u64>>>, Arc<AtomicU64>, Arc<Vec<u64>>, Arc<std::sync::atomic::AtomicBool>, Arc<Mutex<HashMap<u64, usize>>>, usize)>,
    max_concurrent: usize,
) {
    match cmd {
        NodeManagerCommand::NodeStarted(node_id) => {
            // 节点已启动，从启动中列表移除
            starting_nodes.remove(&node_id);
        }
        NodeManagerCommand::NodeStopped(node_id) => {
            // 检查是否已经处理过这个停止消息
            if processed_stop_messages.contains(&node_id) {
                return;
            }
            
            // 标记为已处理
            processed_stop_messages.insert(node_id);
            
            // 在一段时间后移除已处理标记，允许将来再次处理该节点的停止消息
            let node_id_clone = node_id;
            let processed_messages_clone = Arc::new(Mutex::new(processed_stop_messages.clone()));
            tokio::spawn(async move {
                tokio::time::sleep(Duration::from_secs(5)).await;
                let mut guard = processed_messages_clone.lock();
                guard.remove(&node_id_clone);
            });
            
            log_println!("🛑 节点管理器: 节点-{} 已停止", node_id);
            
            // 更新节点状态
            {
                let mut threads_guard = active_threads.lock();
                threads_guard.insert(node_id, false);
            }
            
            log_println!("🔄 节点管理器: 节点-{} 已停止，准备启动新节点", node_id);
            
            // 获取需要启动的节点
            let nodes_to_start = get_nodes_to_start(active_nodes, active_threads).await;
            
            // 确保不超过最大并发数
            let current_active_count = {
                let threads_guard = active_threads.lock();
                threads_guard.values().filter(|&&active| active).count()
            };
            
            // 计算可以启动的节点数量
            let available_slots = if current_active_count < max_concurrent {
                max_concurrent - current_active_count
            } else {
                0
            };
            
            if available_slots > 0 {
                // 只启动可用槽位数量的节点
                let nodes_to_start = nodes_to_start.into_iter()
                    .filter(|&node_id| !starting_nodes.contains(&node_id))
                    .take(available_slots)
                    .collect::<Vec<_>>();
                
                // 标记这些节点为正在启动
                for &node_id in &nodes_to_start {
                    starting_nodes.insert(node_id);
                }
                
                // 启动节点
                for node_id in nodes_to_start {
                    // 启动新节点
                    log_println!("🚀 节点管理器: 启动节点-{}", node_id);
                    
                    let handle = start_node_worker(
                        node_id,
                        environment.clone(),
                        proxy_file.clone(),
                        num_workers_per_node,
                        proof_interval,
                        status_callback_arc.clone(),
                        event_sender.clone(),
                        shutdown.resubscribe(),
                        rotation_data.clone(),
                        active_threads.clone(),
                        node_cmd_tx.clone(),
                    ).await;
                    
                    // 不需要存储句柄，因为它们会在完成时自动清理
                    tokio::spawn(async move {
                        let _ = handle.await;
                    });
                }
            } else {
                if get_verbose_output() {
                    log_println!("⚠️ 节点管理器: 已达到最大并发数 {}, 暂不启动新节点", max_concurrent);
                }
            }
        }
        NodeManagerCommand::PriorityStartNode(node_id) => {
            log_println!("🚀 节点管理器: 收到优先启动节点-{} 的命令", node_id);
            
            // 如果节点已经在启动中，不重复启动
            if starting_nodes.contains(&node_id) {
                log_println!("⚠️ 节点管理器: 节点-{} 已在启动中，跳过", node_id);
                return;
            }
            
            // 如果节点已经活跃，不重复启动
            let is_active = {
                let threads_guard = active_threads.lock();
                threads_guard.get(&node_id).copied().unwrap_or(false)
            };
            
            if is_active {
                log_println!("⚠️ 节点管理器: 节点-{} 已经活跃，跳过启动", node_id);
                return;
            }
            
            // 标记为正在启动
            starting_nodes.insert(node_id);
            
            // 确保节点在active_threads中标记为活跃
            {
                let mut threads_guard = active_threads.lock();
                threads_guard.insert(node_id, true);
                log_println!("📌 节点-{}: 已在active_threads中标记为活跃", node_id);
            }
            
            // 确保节点在全局活跃节点集合中
            add_global_active_node(node_id);
            log_println!("🌍 节点-{}: 已添加到全局活跃节点集合", node_id);
            
            // 确保节点在活动节点列表中
            {
                let mut active_nodes_guard = active_nodes.lock();
                if !active_nodes_guard.contains(&node_id) && active_nodes_guard.len() < max_concurrent {
                    active_nodes_guard.push(node_id);
                    log_println!("📋 节点-{}: 已添加到活动节点列表", node_id);
                }
            }
            
            // 检查内存压力，如果需要则等待更长时间
            let defragmenter = get_defragmenter();
            if check_memory_pressure() {
                debug!("节点 {} 启动前检测到内存压力，执行清理...", node_id);
                perform_memory_cleanup();
                
                // 在节点启动前进行内存碎片整理
                if defragmenter.should_defragment().await {
                    let result = defragmenter.defragment().await;
                    debug!("节点 {} 启动前内存碎片整理: {:.1}% → {:.1}%", 
                          node_id, result.memory_before * 100.0, result.memory_after * 100.0);
                }
                
                // 额外等待让内存清理生效
                tokio::time::sleep(Duration::from_secs(1)).await;
            }
            
            log_println!("🚀 节点管理器: 正在启动优先节点-{}", node_id);
            
            let handle = start_node_worker(
                node_id,
                environment.clone(),
                proxy_file.clone(),
                num_workers_per_node,
                proof_interval,
                status_callback_arc.clone(),
                event_sender.clone(),
                shutdown.resubscribe(),
                rotation_data.clone(),
                active_threads.clone(),
                node_cmd_tx.clone(),
            ).await;
            
            // 不需要存储句柄，因为它们会在完成时自动清理
            tokio::spawn(async move {
                let _ = handle.await;
            });
            
            // 等待短暂时间，确保节点有时间启动
            tokio::time::sleep(Duration::from_millis(500)).await;
            
            // 从启动中列表移除
            starting_nodes.remove(&node_id);
            log_println!("✅ 节点管理器: 已启动优先节点-{}", node_id);
        }
    }
}

// 获取需要启动的节点列表
async fn get_nodes_to_start(
    active_nodes: &Arc<Mutex<Vec<u64>>>,
    active_threads: &Arc<Mutex<HashMap<u64, bool>>>,
) -> Vec<u64> {
    // 获取需要启动的节点列表和活动节点数量
    let to_start;
    let active_count;
    let global_active_count = get_global_active_node_count();
    
    // 使用作用域确保锁在操作完成后释放
    {
        let active_nodes_guard = active_nodes.lock();
        let active_threads_guard = active_threads.lock();
        
        // 减少输出，只显示关键信息
        let active_node_count = active_nodes_guard.len();
        let active_thread_count = active_threads_guard.values().filter(|&&active| active).count();
        
        if get_verbose_output() {
            log_println!("\n🔍 get_nodes_to_start: 活动节点列表大小: {}, 活跃线程数: {}, 全局活跃: {}", 
                    active_node_count, active_thread_count, global_active_count);
        }
        
        // 检查每个活动节点，找出没有运行的节点
        to_start = active_nodes_guard.iter()
            .filter(|&&node_id| {
                let is_active = active_threads_guard.get(&node_id).copied().unwrap_or(false);
                // 只在详细模式下输出单个节点状态
                if !is_active && get_verbose_output() {
                    log_println!("  - 节点-{}: 未在active_threads中标记为活跃，需要启动", node_id);
                }
                !is_active
            })
            .copied()
            .collect::<Vec<u64>>();
        
        // 计算当前活动节点数量
        active_count = active_threads_guard.iter()
            .filter(|pair| *pair.1)
            .count();
    }
    
    // 减少输出，只显示关键信息
    if to_start.len() > 0 {
        log_println!("🔍 需要启动 {} 个节点, 当前活跃节点数: {}, 全局活跃节点数: {}", 
                to_start.len(), active_count, global_active_count);
    }
    
    // 只在详细模式下显示完整节点列表
    if get_verbose_output() {
        log_println!("🔄 节点列表: {:?}", to_start);
    } else if to_start.len() <= 5 && to_start.len() > 0 {
        // 非详细模式下，如果节点数量较少，仍然显示节点列表
        log_println!("🔄 节点列表: {:?}", to_start);
    }
    
    log_println!("🔄 节点管理器: 当前活动节点数量: {}, 全局活跃节点数量: {}", active_count, global_active_count);
    
    // 如果没有找到需要启动的节点，但活动节点列表不为空且活动节点数量为0，
    // 尝试从活动节点列表中获取一个节点来启动
    if to_start.is_empty() && active_count == 0 {
        let mut emergency_nodes = Vec::new();
        
        // 获取活动节点列表
        let active_nodes_list = {
            let active_nodes_guard = active_nodes.lock();
            active_nodes_guard.clone()
        };
        
        if !active_nodes_list.is_empty() {
            // 选择第一个节点作为紧急启动节点
            let emergency_node = active_nodes_list[0];
            emergency_nodes.push(emergency_node);
            
            log_println!("⚠️ 节点管理器: 紧急情况 - 没有活跃节点，选择节点-{} 进行紧急启动", emergency_node);
            
            // 确保这个节点在active_threads中标记为非活跃
            {
                let mut threads_guard = active_threads.lock();
                threads_guard.insert(emergency_node, false);
            }
            
            return emergency_nodes;
        }
    }
    
    to_start
}

// 轮转到下一个节点的函数
async fn rotate_to_next_node(
    node_id: u64,
    rotation_data: &Option<(Arc<Mutex<Vec<u64>>>, Arc<AtomicU64>, Arc<Vec<u64>>, Arc<std::sync::atomic::AtomicBool>, Arc<Mutex<HashMap<u64, usize>>>, usize)>,
    reason: &str,
    node_tx: &mpsc::Sender<NodeManagerCommand>,
    active_threads: &Arc<Mutex<HashMap<u64, bool>>>,
) -> (bool, Option<String>) {
    if get_verbose_output() {
        log_println!("\n📣 节点-{}: 尝试轮转 (原因: {})", node_id, reason);
    }
    
    // 从全局活跃节点集合移除当前节点
    remove_global_active_node(node_id);
    if get_verbose_output() {
        log_println!("🌍 节点-{}: 已从全局活跃节点集合移除", node_id);
    }
    
    if let Some((active_nodes, _next_node_index, all_nodes, all_nodes_started, node_indices, max_concurrent)) = rotation_data {
        // 检查所有初始节点是否已启动
        if !all_nodes_started.load(std::sync::atomic::Ordering::SeqCst) {
            log_println!("⚠️ 节点-{}: 所有初始节点尚未启动完成，暂不轮转", node_id);
            return (false, Some(format!("⚠️ 节点-{}: 所有初始节点尚未启动完成，暂不轮转", node_id)));
        }
        
        // 确保当前节点在active_threads中标记为活跃，避免不一致状态
        {
            let mut threads_guard = active_threads.lock();
            if !threads_guard.get(&node_id).copied().unwrap_or(false) {
                log_println!("⚠️ 节点-{}: 在active_threads中未标记为活跃，正在修复", node_id);
                threads_guard.insert(node_id, true);
            }
        }
        
        // 获取当前活跃节点数量（仅用于日志记录）
        let current_active_count = {
            let threads_guard = GLOBAL_ACTIVE_NODES.lock();
            threads_guard.len()
        };
        
        log_println!("📊 节点-{}: 当前活跃节点数量: {}/{}", node_id, current_active_count, *max_concurrent);
        
        // 获取当前节点的索引
        let node_idx_opt = {
            let node_indices_guard = node_indices.lock();
            node_indices_guard.get(&node_id).copied()
        };
        
        if let Some(node_idx) = node_idx_opt {
            // 计算下一个节点的索引：当前索引 + max_concurrent，以确保节点分散
            let jump_distance = *max_concurrent;
            let next_idx = (node_idx + jump_distance) % all_nodes.len();
            let next_node_id = all_nodes[next_idx];
            
            // 确保不会轮转到自己
            let final_next_idx = if next_node_id == node_id && all_nodes.len() > 1 {
                // 如果轮转到自己且有其他节点可用，则选择下一个节点
                let alternative_idx = (next_idx + 1) % all_nodes.len();
                log_println!("⚠️ 节点-{}: 避免轮转到自己，改为使用索引 {}", node_id, alternative_idx);
                alternative_idx
            } else {
                next_idx
            };
            
            let final_next_node_id = all_nodes[final_next_idx];
            
            log_println!("📊 节点-{}: 当前索引: {}, 下一个索引: {}, 总节点数: {}", 
                    node_id, node_idx, final_next_idx, all_nodes.len());
            log_println!("🔄 节点-{}: 将轮转到节点-{} (索引: {})", node_id, final_next_node_id, final_next_idx);
            
            // 检查新节点是否已经在全局活跃节点集合中
            if is_node_globally_active(final_next_node_id) {
                log_println!("⚠️ 节点-{}: 新节点-{} 已经在全局活跃节点集合中，不重复添加", 
                        node_id, final_next_node_id);
                
                // 通知节点管理器当前节点已停止
                let _ = node_tx.send(NodeManagerCommand::NodeStopped(node_id)).await;
                
                return (true, Some(format!("⚠️ 节点-{}: 新节点-{} 已在全局活跃节点集合中，跳过添加", 
                                       node_id, final_next_node_id)));
            }
            
            // 获取当前活跃节点列表并打印（在一个独立的作用域内）
            {
                let active_nodes_guard = active_nodes.lock();
                log_println!("📋 节点-{}: 轮转前活动节点列表: {:?}", node_id, *active_nodes_guard);
                log_println!("📋 节点-{}: 活动节点数量: {}, 最大并发数: {}", node_id, active_nodes_guard.len(), *max_concurrent);
                // 锁在这里释放
            }
            
            // 执行所有不需要await的操作，捕获结果
            let result = {
                let mut active_nodes_guard = active_nodes.lock();
                
                // 查找当前节点在活动列表中的位置
                let pos = active_nodes_guard.iter().position(|&id| id == node_id);
                
                if let Some(pos) = pos {
                    // 当前节点在列表中，直接替换
                    log_println!("✅ 节点-{}: 在活动列表中找到位置 {}", node_id, pos);
                    active_nodes_guard[pos] = final_next_node_id;
                    log_println!("✅ 节点-{}: 已替换为节点-{}", node_id, final_next_node_id);
                    
                    // 确保当前节点已从全局活跃节点集合中移除
                    remove_global_active_node(node_id);
                    log_println!("🌍 节点-{}: 已从全局活跃节点集合中移除", node_id);
                    
                    // 将新节点添加到全局活跃节点集合
                    add_global_active_node(final_next_node_id);
                    log_println!("🌍 节点-{}: 新节点-{} 已添加到全局活跃节点集合", node_id, final_next_node_id);
                    
                    // 创建一个任务来启动新节点
                    log_println!("🚀 节点-{}: 正在触发新节点-{} 的启动", node_id, final_next_node_id);

                    // 同时更新active_threads映射
                    {
                        let mut threads_guard = active_threads.lock();
                        // 将当前节点标记为非活跃
                        threads_guard.insert(node_id, false);
                        // 将新节点标记为活跃
                        threads_guard.insert(final_next_node_id, true);
                        log_println!("📊 节点-{}: 已在active_threads中将节点-{} 标记为非活跃，将节点-{} 标记为活跃", 
                                node_id, node_id, final_next_node_id);
                    }
                    
                    // 最后再次确保活动节点列表不超过最大并发数
                    if active_nodes_guard.len() > *max_concurrent {
                        log_println!("⚠️ 节点-{}: 轮转后强制检查 - 活动节点列表超出限制 ({} > {}), 进行截断", 
                                node_id, active_nodes_guard.len(), *max_concurrent);
                        active_nodes_guard.truncate(*max_concurrent);
                        log_println!("✅ 节点-{}: 已强制截断活动节点列表至 {} 个节点", node_id, active_nodes_guard.len());
                    }
                    
                    // 返回成功结果
                    Ok(final_next_node_id)
                } else {
                    // 当前节点不在列表中
                    log_println!("\n⚠️ 节点-{}: 未在活动列表中找到", node_id);
                    
                    // 如果列表未满，尝试添加新节点
                    if active_nodes_guard.len() < *max_concurrent {
                        active_nodes_guard.push(final_next_node_id);
                        log_println!("✅ 节点-{}: 已添加新节点-{} 到活动列表", node_id, final_next_node_id);
                        
                        // 将新节点添加到全局活跃节点集合
                        add_global_active_node(final_next_node_id);
                        log_println!("🌍 节点-{}: 新节点-{} 已添加到全局活跃节点集合", node_id, final_next_node_id);
                        
                        // 同时更新active_threads映射
                        {
                            let mut threads_guard = active_threads.lock();
                            // 将当前节点标记为非活跃
                            threads_guard.insert(node_id, false);
                            // 将新节点标记为活跃
                            threads_guard.insert(final_next_node_id, true);
                            log_println!("📊 节点-{}: 已在active_threads中将节点-{} 标记为非活跃，将节点-{} 标记为活跃", 
                                    node_id, node_id, final_next_node_id);
                        }
                        
                        // 最后再次确保活动节点列表不超过最大并发数
                        if active_nodes_guard.len() > *max_concurrent {
                            log_println!("⚠️ 节点-{}: 轮转后强制检查 - 活动节点列表超出限制 ({} > {}), 进行截断", 
                                    node_id, active_nodes_guard.len(), *max_concurrent);
                            active_nodes_guard.truncate(*max_concurrent);
                            log_println!("✅ 节点-{}: 已强制截断活动节点列表至 {} 个节点", node_id, active_nodes_guard.len());
                        }
                        
                        // 返回成功结果
                        Ok(final_next_node_id)
                    } else {
                        // 列表已满，尝试替换一个节点
                        log_println!("⚠️ 节点-{}: 活动节点数量已达到最大并发数 {}, 尝试替换一个节点", node_id, *max_concurrent);
                        
                        // 选择第一个节点进行替换
                        if !active_nodes_guard.is_empty() {
                            let replaced_node = active_nodes_guard[0];
                            active_nodes_guard[0] = final_next_node_id;
                            log_println!("✅ 节点-{}: 已替换节点-{} 为节点-{}", node_id, replaced_node, final_next_node_id);
                            
                            // 从全局活跃节点集合中移除被替换的节点
                            remove_global_active_node(replaced_node);
                            
                            // 将新节点添加到全局活跃节点集合
                            add_global_active_node(final_next_node_id);
                            log_println!("🌍 节点-{}: 新节点-{} 已添加到全局活跃节点集合", node_id, final_next_node_id);
                            
                            // 同时更新active_threads映射
                            {
                                let mut threads_guard = active_threads.lock();
                                // 将当前节点和被替换的节点标记为非活跃
                                threads_guard.insert(node_id, false);
                                threads_guard.insert(replaced_node, false);
                                // 将新节点标记为活跃
                                threads_guard.insert(final_next_node_id, true);
                                log_println!("📊 节点-{}: 已在active_threads中将节点-{} 和节点-{} 标记为非活跃，将节点-{} 标记为活跃", 
                                        node_id, node_id, replaced_node, final_next_node_id);
                            }
                            
                            // 最后再次确保活动节点列表不超过最大并发数
                            if active_nodes_guard.len() > *max_concurrent {
                                log_println!("⚠️ 节点-{}: 轮转后强制检查 - 活动节点列表超出限制 ({} > {}), 进行截断", 
                                        node_id, active_nodes_guard.len(), *max_concurrent);
                                active_nodes_guard.truncate(*max_concurrent);
                                log_println!("✅ 节点-{}: 已强制截断活动节点列表至 {} 个节点", node_id, active_nodes_guard.len());
                            }
                            
                            // 返回成功结果
                            Ok(final_next_node_id)
                        } else {
                            log_println!("❌ 节点-{}: 活动节点列表为空，无法替换", node_id);
                            Err("活动节点列表为空，无法替换")
                        }
                    }
                }
            }; // 锁在这里释放
            
            // 处理结果，如果成功则继续处理
            let final_next_node_id = match result {
                Ok(id) => id,
                Err(e) => {
                    return (false, Some(format!("❌ 节点-{}: {}", node_id, e)));
                }
            };
            
            // 所有锁释放后再发送命令
            let _ = node_tx.send(NodeManagerCommand::PriorityStartNode(final_next_node_id)).await;
            log_println!("🚀 节点-{}: 已发送优先启动命令给节点管理器，启动节点-{}", node_id, final_next_node_id);
            
            // 通知节点管理器当前节点已停止
            log_println!("📣 节点-{}: 正在通知节点管理器节点停止", node_id);
            
            // 添加重试机制，确保消息能够发送成功
            let mut retry_count = 0;
            let max_retries = 3;
            
            // 不再需要success变量，直接基于重试次数控制循环
            while retry_count < max_retries {
                // 确保消息发送成功 - 使用超时机制
                match tokio::time::timeout(
                    std::time::Duration::from_secs(2), 
                    node_tx.send(NodeManagerCommand::NodeStopped(node_id))
                ).await {
                    Ok(Ok(_)) => {
                        log_println!("📣 节点-{}: 已成功通知节点管理器节点停止", node_id);
                        // 成功发送消息，直接退出循环
                        break;
                    },
                    Ok(Err(e)) => {
                        retry_count += 1;
                        log_println!("⚠️ 节点-{}: 通知节点管理器失败 (尝试 {}/{}): {}", node_id, retry_count, max_retries, e);
                        
                        if retry_count >= max_retries {
                            log_println!("⚠️ 节点-{}: 通知节点管理器失败，达到最大重试次数", node_id);
                        } else {
                            // 短暂等待后重试
                            tokio::time::sleep(std::time::Duration::from_millis(100)).await;
                        }
                    },
                    Err(_) => {
                        retry_count += 1;
                        log_println!("⚠️ 节点-{}: 通知节点管理器超时 (尝试 {}/{})", node_id, retry_count, max_retries);
                        
                        if retry_count >= max_retries {
                            log_println!("⚠️ 节点-{}: 通知节点管理器超时，达到最大重试次数", node_id);
                        } else {
                            // 短暂等待后重试
                            tokio::time::sleep(std::time::Duration::from_millis(100)).await;
                        }
                    },
                }
            }
            
            // 创建一个临时的活动线程状态映射，用于清理
            let active_threads_for_cleanup = Arc::new(Mutex::new(HashMap::<u64, bool>::new()));
            
            // 将新节点标记为活跃状态
            {
                let mut threads_guard = active_threads_for_cleanup.lock();
                threads_guard.insert(final_next_node_id, true);
            }
            
            // 强制执行一次节点清理，确保状态一致
            cleanup_active_nodes(active_nodes, &active_threads_for_cleanup, *max_concurrent).await;
            
            // 确保新节点在全局活跃节点集合中
            if !is_node_globally_active(final_next_node_id) {
                add_global_active_node(final_next_node_id);
                log_println!("🌍 节点-{}: 确保新节点-{} 在全局活跃节点集合中", node_id, final_next_node_id);
            }
            
            // 生成状态消息
            let status_msg = format!("🔄 节点轮转: {} → {} (原因: {}) - 当前节点已处理完毕", node_id, final_next_node_id, reason);
            
            log_println!("\n{}\n", status_msg); // 添加明显的控制台输出
            
            // 等待一小段时间，确保节点管理器有时间处理消息
            tokio::time::sleep(std::time::Duration::from_millis(50)).await;
            
            return (true, Some(status_msg));
        } else {
            log_println!("⚠️ 节点-{}: 未找到节点索引，无法轮转", node_id);
            return (false, None);
        }
    } else {
        // 轮转功能未启用
        log_println!("\n⚠️ 节点-{}: 轮转功能未启用或配置错误，无法轮转 (原因: {})\n", node_id, reason);
    }
    log_println!("❌ 节点-{}: 轮转失败", node_id);
    (false, None)
}

// 启动单个节点工作线程
async fn start_node_worker(
    node_id: u64,
    environment: Environment,
    proxy_file: Option<String>,
    num_workers_per_node: usize,
    proof_interval: u64,
    status_callback_arc: Option<Arc<Box<dyn Fn(u64, String) + Send + Sync + 'static>>>,
    event_sender: mpsc::Sender<Event>,
    shutdown: broadcast::Receiver<()>,
    rotation_data: Option<(Arc<Mutex<Vec<u64>>>, Arc<AtomicU64>, Arc<Vec<u64>>, Arc<std::sync::atomic::AtomicBool>, Arc<Mutex<HashMap<u64, usize>>>, usize)>,
    active_threads: Arc<Mutex<HashMap<u64, bool>>>,
    node_tx: mpsc::Sender<NodeManagerCommand>,
) -> JoinHandle<()> {
    // 获取最大并发数
    let max_concurrent = if let Some((_, _, _, _, _, max)) = &rotation_data {
        *max
    } else {
        10 // 默认值
    };

    // 输出节点启动详细日志
    log_println!("\n🚀 开始启动节点-{} (最大并发: {})", node_id, max_concurrent);

    // 全局并发检查 - 如果已达到最大并发数且该节点不在活跃列表中，则不启动
    let global_active_count = get_global_active_node_count();
    if global_active_count >= max_concurrent && !is_node_globally_active(node_id) {
        log_println!("⚠️ 节点-{}: 全局活跃节点数量 ({}) 已达到最大并发数 ({}), 拒绝启动", 
                node_id, global_active_count, max_concurrent);
                
        // 使用Arc包装的回调
        if let Some(callback_arc) = &status_callback_arc {
            callback_arc(node_id, format!("拒绝启动: 已达到最大并发数 {}", max_concurrent));
        }
        
        // 返回一个已完成的JoinHandle
        return tokio::spawn(async move {
            log_println!("🛑 节点-{}: 启动被拒绝，返回空任务", node_id);
        });
    }

    log_println!("✅ 节点-{}: 并发检查通过，当前活跃节点: {}/{}", node_id, global_active_count, max_concurrent);

    // 获取密钥
    log_println!("🔑 节点-{}: 正在加载密钥...", node_id);
    let signing_key = match crate::key_manager::load_or_generate_signing_key() {
        Ok(key) => {
            log_println!("✅ 节点-{}: 密钥加载成功", node_id);
            key
        },
        Err(e) => {
            log_println!("❌ 节点-{}: 密钥加载失败: {}", node_id, e);
            warn!("节点-{} 加载签名密钥失败: {}", node_id, e);
            // 使用Arc包装的回调
            if let Some(callback_arc) = &status_callback_arc {
                callback_arc(node_id, format!("加载密钥失败: {}", e));
            }
            
            // 返回一个已完成的JoinHandle
            return tokio::spawn(async {});
        }
    };
    
    // 使用增强版客户端
    log_println!("🌐 节点-{}: 创建客户端...", node_id);
    let enhanced_orchestrator = if let Some(ref proxy_file) = proxy_file {
        log_println!("🌐 节点-{}: 使用代理文件: {}", node_id, proxy_file);
        EnhancedOrchestratorClient::new_with_proxy(environment.clone(), Some(proxy_file.as_str()))
    } else {
        log_println!("🌐 节点-{}: 不使用代理", node_id);
        EnhancedOrchestratorClient::new(environment.clone())
    };
    
    let client_id = format!("{:x}", md5::compute(node_id.to_le_bytes()));
    log_println!("🔑 节点-{}: 客户端ID: {}", node_id, client_id);

    // 先发送节点启动通知
    log_println!("📣 节点-{}: 发送启动通知到节点管理器", node_id);
    let node_tx_for_notify = node_tx.clone();
    let notify_future = node_tx_for_notify.send(NodeManagerCommand::NodeStarted(node_id));
    
    // 等待通知完成
    match tokio::time::timeout(Duration::from_secs(2), notify_future).await {
        Ok(Ok(_)) => log_println!("📣 节点-{}: 已成功通知节点管理器节点启动", node_id),
        Ok(Err(e)) => log_println!("⚠️ 节点-{}: 通知节点管理器启动失败: {}", node_id, e),
        Err(_) => log_println!("⚠️ 节点-{}: 通知节点管理器启动超时", node_id),
    }
    
    // 立即发送一次初始状态更新，确保节点在UI上显示
    log_println!("📱 节点-{}: 发送初始状态更新到UI", node_id);
    if let Some(callback_arc) = &status_callback_arc {
        callback_arc(node_id, format!("🚀 节点已启动，准备获取任务"));
    }
    
    // 预先设置节点状态，而不是在tokio::spawn内部
    {
        let mut threads_guard = active_threads.lock();
        threads_guard.insert(node_id, true);
        log_println!("📌 节点-{}: 预先设置为活跃", node_id);
    }
    
    // 确保节点在全局活跃节点集合中
    add_global_active_node(node_id);
    log_println!("🌍 节点-{}: 已添加到全局活跃节点集合", node_id);
    
    // 准备要传递给新线程的值，必须是Send + 'static
    // 为了避免传递active_threads_clone但实际上是在新线程中await之前使用它，
    // 我们显式地创建一个新的Arc<Mutex<HashMap>>

    // 复制需要的回调函数
    let node_callback = match &status_callback_arc {
        Some(callback_arc) => {
            // 克隆Arc，不是内部的回调函数
            let callback_arc_clone = Arc::clone(callback_arc);
            // 创建一个新的闭包，捕获Arc克隆
            Some(Box::new(move |node_id: u64, status: String| {
                callback_arc_clone(node_id, status);
            }) as Box<dyn Fn(u64, String) + Send + Sync + 'static>)
        }
        None => None
    };
    
    // 为新线程准备所需变量
    let event_sender_clone = event_sender.clone();
    let node_tx_clone = node_tx.clone();
    
    // 创建一个完全独立的活动线程状态映射
    let active_threads_safe = Arc::new(parking_lot::Mutex::new(HashMap::<u64, bool>::new()));
    {
        let mut threads_guard = active_threads_safe.lock();
        threads_guard.insert(node_id, true);
    }
    
    // 启动节点工作线程
    log_println!("\n🚀 节点-{}: 正式启动节点工作线程", node_id);
    let handle = tokio::spawn(async move {
        // 在这里创建一个新的活动线程状态映射，而不是使用传入的映射
        let active_threads_for_thread = Arc::new(Mutex::new(HashMap::<u64, bool>::new()));
        
        // 确认节点状态而不重新获取锁
        log_println!("📌 节点-{}: 工作线程已启动", node_id);
        
        // 发送一次明确的状态更新，确保显示在UI上
        if let Some(ref callback) = node_callback {
            callback(node_id, format!("🔍 节点工作线程启动，准备获取任务..."));
        }
        
        // 运行节点
        log_println!("🚀 节点-{}: 即将运行主任务循环", node_id);
        run_memory_optimized_node(
            node_id,
            signing_key,
            enhanced_orchestrator,
            num_workers_per_node,
            proof_interval,
            environment,
            client_id,
            shutdown,
            node_callback,
            event_sender_clone,
            rotation_data,
            active_threads_for_thread, // 使用新创建的映射
            node_tx_clone,
        ).await;
        
        // 节点完成时从全局活跃节点集合中移除
        remove_global_active_node(node_id);
        log_println!("🔴 节点-{}: 已从全局活跃节点集合中移除", node_id);
    });
    
    log_println!("✅ 节点-{}: 启动完成，已返回任务句柄", node_id);
    handle
}

/// 内存优化的单节点运行函数 - 包含429错误处理和错误恢复功能
async fn run_memory_optimized_node(
    node_id: u64,
    signing_key: SigningKey,
    orchestrator: EnhancedOrchestratorClient,
    _num_workers: usize,
    proof_interval: u64,
    environment: Environment,
    client_id: String,
    mut shutdown: broadcast::Receiver<()>,
    status_callback: Option<Box<dyn Fn(u64, String) + Send + Sync + 'static>>,
    event_sender: mpsc::Sender<Event>,
    rotation_data: Option<(Arc<Mutex<Vec<u64>>>, Arc<AtomicU64>, Arc<Vec<u64>>, Arc<std::sync::atomic::AtomicBool>, Arc<Mutex<HashMap<u64, usize>>>, usize)>,
    active_threads: Arc<Mutex<HashMap<u64, bool>>>,
    node_tx: mpsc::Sender<NodeManagerCommand>,
) {
    // 创建一个停止标志，用于强制退出循环
    let should_stop = Arc::new(AtomicBool::new(false));
    // 重命名为_should_stop_clone避免未使用变量警告
    let _should_stop_clone = should_stop.clone();
    
    // 不再创建自动停止逻辑，让节点持续运行
    
    const MAX_SUBMISSION_RETRIES: usize = 8; // 增加到8次，特别是针对429错误
    const MAX_TASK_RETRIES: usize = 5; // 增加到5次
    const MAX_429_RETRIES: usize = 12; // 专门针对429错误的重试次数
    const MAX_CONSECUTIVE_429S_BEFORE_ROTATION: u32 = 0; // 连续429错误达到此数量时轮转（改为0，确保立即轮转）
    let mut _consecutive_failures = 0; // 改为_consecutive_failures
    let mut proof_count = 0;
    let mut consecutive_429s = 0; // 跟踪连续429错误
    
    // 添加任务获取失败计数，用于触发轮转
    let mut task_fetch_failures = 0;
    const MAX_TASK_FETCH_FAILURES_BEFORE_ROTATION: usize = 3; // 连续获取任务失败3次后触发轮转
    
    // 使用传入的事件发送器
    let event_sender = event_sender.clone();
    
    // 创建节点速率限制跟踪器
    let rate_limit_tracker = online::NodeRateLimitTracker::new();
    
    // 创建event_sender的克隆，以便在闭包和后续代码中使用
    let event_sender_for_closure = event_sender.clone();
    
    // 更新节点状态
    let update_status = move |status: String| {
        if let Some(callback) = &status_callback {
            callback(node_id, status.clone());
        }
    };
    
    // 发送事件到UI
    let _send_event = move |msg: String, event_type: crate::events::EventType| {
        let event_sender = event_sender_for_closure.clone();
        tokio::spawn(async move {
            let _ = event_sender
                .send(Event::proof_submitter(msg, event_type))
                .await;
        });
    };
    
    update_status(format!("🚀 启动中"));
    
    // 通知节点管理器节点已启动
    let _ = node_tx.send(NodeManagerCommand::NodeStarted(node_id)).await;
    
    // 不再需要额外输出大量启动日志
    log_println!("🌐 节点-{}: 启动并运行中", node_id);
    
    // 确保节点在active_threads中标记为活跃
    {
        let mut threads_guard = active_threads.lock();
        threads_guard.insert(node_id, true);
    }
    
    // 确保节点在全局活跃节点集合中
    add_global_active_node(node_id);
    
    // 发送一个明确的状态更新
    update_status(format!("�� 节点已启动并运行中 - 准备获取任务"));
    
    // 减少输出，只在详细模式下显示
    if get_verbose_output() {
        log_println!("🚀 节点-{}: 真正开始运行任务循环", node_id);
    }
    
    // 发送一个明确的状态更新到UI
    update_status(format!("🚀 节点-{}: 开始运行任务循环", node_id));
    
    loop {
        // 检查停止标志 - 但我们已经移除了自动设置标志的逻辑，所以这里只会在外部设置时触发
        if should_stop.load(std::sync::atomic::Ordering::SeqCst) {
            update_status("🛑 收到停止信号，正在停止...".to_string());
            // 通知节点管理器当前节点已停止
            let _ = node_tx.send(NodeManagerCommand::NodeStopped(node_id)).await;
            log_println!("🛑 节点-{}: 强制停止", node_id);
            break;
        }
        
        // 首先检查关闭信号
        if shutdown.try_recv().is_ok() {
            update_status("已停止".to_string());
            // 通知节点管理器当前节点已停止
            let _ = node_tx.send(NodeManagerCommand::NodeStopped(node_id)).await;
            break;
        }
        
        // 检查内存压力
        if check_memory_pressure() {
            update_status("⚠️ 检测到内存压力，执行清理...".to_string());
            perform_memory_cleanup();
            tokio::time::sleep(Duration::from_millis(500)).await;
        }
        
        // 获取内存碎片整理器状态
        let defragmenter = get_defragmenter();
        if defragmenter.should_defragment().await {
            update_status(format!("🧹 执行内存碎片整理..."));
            let result = defragmenter.defragment().await;
            update_status(format!("内存: {:.1}% → {:.1}% (释放 {:.1}%)",
                             result.memory_before * 100.0,
                             result.memory_after * 100.0,
                             result.memory_freed_percentage()));
        }
        
        let timestamp = get_timestamp_efficient();
        let mut attempt = 1;
        let _success = false; // 移除可变性，使用下划线前缀标记
        
        // 尝试获取任务并生成证明
        while attempt <= MAX_TASK_RETRIES {
            update_status(format!("[{}] 获取任务 ({}/{})", timestamp, attempt, MAX_TASK_RETRIES));
            
            let verifying_key = signing_key.verifying_key();
            match orchestrator.get_task(&node_id.to_string(), &verifying_key).await {
                Ok(task) => {
                    // 成功获取任务，重置失败计数
                    task_fetch_failures = 0;
                    rate_limit_tracker.reset_429_count(node_id).await;
                    consecutive_429s = 0; // 重置连续429计数
                    
                    // 获取节点成功次数
                    let success_count = rate_limit_tracker.get_success_count(node_id).await;
                    
                    // 获取任务成功
                    let timestamp = get_timestamp_efficient();
                    
                    // 更新状态显示成功次数
                    update_status(format!("[{}] 获取任务 ({}/5) (成功: {}次)", timestamp, attempt + 1, success_count));
                    // 更新节点状态
                    set_node_state(node_id, "获取任务中");

                    // 检查是否有该任务的缓存证明
                    if let Some((cached_proof_bytes, cached_proof_hash, attempts)) = orchestrator.get_cached_proof(&task.task_id) {
                        // 有缓存的证明，直接尝试提交
                        update_status(format!("[{}] 使用缓存证明重试提交 (尝试次数: {})", timestamp, attempts + 1));
                        // 更新节点状态
                        set_node_state(node_id, "使用缓存证明提交");

                        // 针对缓存的证明，我们可以进行更多次数的重试，特别是429错误
                        let mut retry_count = 0;
                        let mut rate_limited = false;
                        
                        // 对于缓存的证明，我们可以更积极地重试
                        while retry_count < MAX_429_RETRIES {
                            match orchestrator.submit_proof(&task.task_id, &cached_proof_hash, cached_proof_bytes.clone(), signing_key.clone()).await {
                                Ok(_) => {
                                    // 成功提交证明
                                    proof_count += 1;
                                    _consecutive_failures = 0;
                                    // 使用下划线前缀标记可能未使用的变量
                                    let _success = true; // 设置成功状态
                                    consecutive_429s = 0; // 重置连续429计数
                                    
                                    // 重置429计数
                                    rate_limit_tracker.reset_429_count(node_id).await;
                                    
                                    // 获取成功计数（不增加计数，避免重复计数）
                                    let success_count = rate_limit_tracker.get_success_count(node_id).await;
                                    
                                    let msg = format!("[{}] ✅ 缓存证明提交成功! 证明 #{} 完成 (成功: {}次)", timestamp, proof_count, success_count);
                                    update_status(msg.clone());
                                    
                                    // 发送成功事件
                                    let event_sender_clone = event_sender.clone();
                                    let task_id_clone = task.task_id.clone();
                                    tokio::spawn(async move {
                                        let _ = event_sender_clone
                                            .send(Event::proof_submitter(
                                                format!("Proof submitted successfully for task {}", task_id_clone),
                                                crate::events::EventType::ProofSubmitted,
                                            ))
                                            .await;
                                    });
                                    
                                    // 如果启用了轮转功能，成功提交后轮转到下一个节点
                                    if rotation_data.is_some() {
                                        log_println!("🔄 节点-{}: 证明提交成功，触发轮转", node_id);
                                        let (should_rotate, status_msg) = rotate_to_next_node(node_id, &rotation_data, "证明已被接受", &node_tx, &active_threads).await;
                                        if should_rotate {
                                            if let Some(msg) = status_msg {
                                                update_status(msg);
                                            }
                                            return; // 结束当前节点的处理
                                        } else {
                                            log_println!("⚠️ 节点-{}: 轮转失败，继续使用当前节点", node_id);
                                        }
                                    } else {
                                        log_println!("⚠️ 节点-{}: 轮转功能未启用，继续使用当前节点", node_id);
                                    }
                                    
                                    break;
                                }
                                Err(e) => {
                                    let error_str = e.to_string();
                                    if error_str.contains("RATE_LIMITED") || error_str.contains("429") {
                                        // 速率限制错误 - 使用随机等待时间
                                        rate_limited = true;
                                        let wait_time = 30 + rand::random::<u64>() % 31; // 30-60秒随机
                                        
                                        // 增加节点的429计数
                                        let _count = rate_limit_tracker.increment_429_count(node_id).await;
                                        consecutive_429s += 1; // 增加连续429计数
                                        
                                        // 如果启用了轮转功能，直接轮转到下一个节点（不管连续429错误数量）
                                        if rotation_data.is_some() {
                                            // 先更新状态，表明节点遇到429错误（但会立即轮转）
                                            update_status(format!("[{}] 🚫 429限制 - 正在轮转到新节点...", timestamp));
                                            // 更新节点状态
                                            set_node_state(node_id, "遇到429错误，准备轮转");

                                            log_println!("\n⚠️ 节点-{}: 检测到429错误，立即触发轮转\n", node_id);
                                            log_println!("🔄 节点-{}: 429错误，触发轮转", node_id);
                                            
                                            let (should_rotate, status_msg) = rotate_to_next_node(node_id, &rotation_data, "检测到429错误", &node_tx, &active_threads).await;
                                            if should_rotate {
                                                if let Some(msg) = status_msg {
                                                    update_status(format!("{}\n🔄 节点已轮转，当前节点处理结束", msg));
                                                }
                                                
                                                // 发送一个显式的停止消息，确保节点真正停止
                                                match node_tx.send(NodeManagerCommand::NodeStopped(node_id)).await {
                                                    Ok(_) => log_println!("🛑 节点-{}: 轮转后成功发送停止信号", node_id),
                                                    Err(e) => log_println!("⚠️ 节点-{}: 轮转后发送停止信号失败: {}", node_id, e),
                                                }
                                                
                                                // 强制关闭此节点，避免继续处理
                                                should_stop.store(true, std::sync::atomic::Ordering::SeqCst);
                                                log_println!("🛑 节点-{}: 轮转后强制停止", node_id);
                                                
                                                // 立即返回，确保节点不再继续运行
                                                return;
                                            } else {
                                                // 轮转失败但仍然显示原始429消息
                                                log_println!("⚠️ 节点-{}: 轮转失败，将等待后重试", node_id);
                                                update_status(format!("[{}] 🚫 429限制 - 等待{}s后重试 (轮转失败)", 
                                                    timestamp, wait_time));
                                            }
                                        } else {
                                            // 轮转功能未启用，显示普通等待消息
                                            update_status(format!("[{}] 🚫 429限制 - 等待{}s后重试", 
                                                timestamp, wait_time));
                                            log_println!("节点-{}: 429错误 (轮转功能未启用)", node_id);
                                        }
                                        
                                        // 只有在无法轮转的情况下才执行等待
                                        if !rotation_data.is_some() || !should_stop.load(std::sync::atomic::Ordering::SeqCst) {
                                            tokio::time::sleep(Duration::from_secs(wait_time)).await;
                                        }
                                        
                                        retry_count += 1;
                                        continue;
                                    } else if error_str.contains("409") || error_str.contains("CONFLICT") || error_str.contains("已提交") {
                                        // 证明已经被提交，视为成功
                                        proof_count += 1;
                                        _consecutive_failures = 0;
                                        // 使用下划线前缀标记可能未使用的变量
                                        let _success = true; // 设置成功状态
                                        consecutive_429s = 0; // 重置连续429计数
                                        
                                        // 重置429计数
                                        rate_limit_tracker.reset_429_count(node_id).await;
                                        
                                        // 获取成功计数（不增加计数，因为409表示已经被计数过了）
                                        let success_count = rate_limit_tracker.get_success_count(node_id).await;
                                        
                                        let msg = format!("[{}] ✅ 证明已被接受 (409) (成功: {}次)", timestamp, success_count);
                                        update_status(msg.clone());
                                        
                                        // 发送成功事件
                                        let event_sender_clone = event_sender.clone();
                                        let task_id_clone = task.task_id.clone();
                                        tokio::spawn(async move {
                                            let _ = event_sender_clone
                                                .send(Event::proof_submitter(
                                                    format!("Proof already accepted for task {}", task_id_clone),
                                                    crate::events::EventType::ProofSubmitted,
                                                ))
                                                .await;
                                        });
                                        
                                        // 如果启用了轮转功能，成功提交后轮转到下一个节点
                                        if rotation_data.is_some() {
                                            log_println!("🔄 节点-{}: 证明提交成功，触发轮转", node_id);
                                            let (should_rotate, status_msg) = rotate_to_next_node(node_id, &rotation_data, "证明已被接受", &node_tx, &active_threads).await;
                                            if should_rotate {
                                                if let Some(msg) = status_msg {
                                                    update_status(msg);
                                                }
                                                return; // 结束当前节点的处理
                                            } else {
                                                log_println!("⚠️ 节点-{}: 轮转失败，继续使用当前节点", node_id);
                                            }
                                        } else {
                                            log_println!("⚠️ 节点-{}: 轮转功能未启用，继续使用当前节点", node_id);
                                        }
                                        
                                        break;
                                    } else {
                                        // 重置429计数（非429错误）
                                        rate_limit_tracker.reset_429_count(node_id).await;
                                        consecutive_429s = 0; // 重置连续429计数
                                        
                                        update_status(format!("[{}] ❌ 缓存证明提交失败: {}", timestamp, error_str));
                                        
                                                                                // 检查是否为404错误（任务未找到），如果是则触发节点轮转
                                        if error_str.contains("404") || error_str.contains("NotFoundError") || error_str.contains("Task not found") {
                                            update_status(format!("[{}] 🔍 任务已不存在 (404)，触发节点轮转", timestamp));
                                            retry_count = MAX_429_RETRIES; // 设置为最大值以跳出循环
                                            
                                            // 如果启用了轮转功能，404错误时轮转到下一个节点
                                            if rotation_data.is_some() {
                                                log_println!("🔄 节点-{}: 404错误，触发轮转", node_id);
                                                let (should_rotate, status_msg) = rotate_to_next_node(node_id, &rotation_data, "404错误-任务不存在", &node_tx, &active_threads).await;
                                                if should_rotate {
                                                    if let Some(msg) = status_msg {
                                                        update_status(format!("{}\n🔄 节点已轮转，当前节点处理结束", msg));
                                                    }
                                                    // 发送一个显式的停止消息，确保节点真正停止
                                                    let _ = node_tx.send(NodeManagerCommand::NodeStopped(node_id)).await;
                                                    log_println!("🛑 节点-{}: 轮转后显式停止", node_id);
                                                    
                                                    // 设置停止标志
                                                    should_stop.store(true, std::sync::atomic::Ordering::SeqCst);
                                                    
                                                    // 强制退出当前节点的处理循环
                                                    return;
                                                } else {
                                                    log_println!("⚠️ 节点-{}: 轮转失败，继续使用当前节点", node_id);
                                                }
                                            }
                                            
                                            break; // 立即退出重试循环
                                        }

                                        // 如果不是429错误，我们不需要那么多重试
                                        if retry_count >= 2 {
                                            update_status(format!("[{}] 放弃缓存证明，尝试重新生成...", timestamp));
                                            break;
                                        }
                                        tokio::time::sleep(Duration::from_secs(2)).await;
                                        retry_count += 1;
                                    }
                                }
                            }
                        }
                        
                        // 如果成功提交或达到429重试上限但仍是速率限制，则继续下一个循环
                        if _success || (retry_count >= MAX_429_RETRIES && rate_limited) {
                            if !_success && rate_limited {
                                                                        update_status(format!("[{}] ⚠️ 429限制 - 等待60s后重试", timestamp));
                                tokio::time::sleep(Duration::from_secs(60)).await; // 长时间等待
                            }
                            break;
                        }
                    }
                    
                    // 没有缓存或缓存提交失败，重新生成证明
                    update_status(format!("[{}] 正在生成证明...", timestamp));
                    // 更新节点状态
                    set_node_state(node_id, "生成证明中");

                    match crate::prover::authenticated_proving(&task, &environment, client_id.clone()).await {
                        Ok(proof) => {
                            // 证明生成成功，开始提交
                            update_status(format!("[{}] 正在提交证明...", timestamp));
                            // 更新节点状态
                            set_node_state(node_id, "提交证明中");
<<<<<<< HEAD

                            // 计算哈希
                    let mut hasher = sha3::Sha3_256::new();
                            // 将Proof转换为Vec<u8>
=======
                            
                            // 计算哈希（与 0.10.4 保持一致使用 Keccak256）
>>>>>>> 386901a5
                            let proof_bytes = postcard::to_allocvec(&proof)
                                .unwrap_or_else(|_| Vec::new());
                            let proof_hash = format!("{:x}", sha3::Keccak256::digest(&proof_bytes));
                            
                            // 提交证明 - 克隆签名密钥以避免所有权问题
                            let mut retry_count = 0;
                            let mut rate_limited = false;
                            
                            while retry_count < MAX_SUBMISSION_RETRIES {
                                match orchestrator.submit_proof(&task.task_id, &proof_hash, proof_bytes.clone(), signing_key.clone()).await {
                                Ok(_) => {
                                    // 成功提交证明
                                    proof_count += 1;
                                    _consecutive_failures = 0;
                                    // 使用下划线前缀标记可能未使用的变量
                                    let _success = true; // 设置成功状态
                                    consecutive_429s = 0; // 重置连续429计数
                                    
                                    // 重置429计数
                                    rate_limit_tracker.reset_429_count(node_id).await;
                                    
                                    // 获取成功计数（不增加计数，避免重复计数）
                                    let success_count = rate_limit_tracker.get_success_count(node_id).await;
                                    
                                    let msg = format!("[{}] ✅ 证明 #{} 完成 (成功: {}次)", timestamp, proof_count, success_count);
                                    update_status(msg.clone());
                                    
                                    // 发送成功事件
                                    let event_sender_clone = event_sender.clone();
                                    tokio::spawn(async move {
                                        let _ = event_sender_clone
                                            .send(Event::proof_submitter(
                                                format!("Proof submitted successfully for task {}", task.task_id),
                                                crate::events::EventType::ProofSubmitted,
                                            ))
                                            .await;
                                    });
                                    
                                    #[cfg(debug_assertions)]
                                    {
                                        log_println!("\n🔍 节点-{}: 证明提交成功，准备轮转...", node_id);
                                        log_println!("🔍 节点-{}: rotation_data是否存在: {}\n", node_id, rotation_data.is_some());
                                    }
                                    
                                    // 如果启用了轮转功能，成功提交后轮转到下一个节点
                                    if rotation_data.is_some() {
                                        log_println!("🔄 节点-{}: 证明提交成功，触发轮转", node_id);
                                        let (should_rotate, status_msg) = rotate_to_next_node(node_id, &rotation_data, "成功提交证明", &node_tx, &active_threads).await;
                                        if should_rotate {
                                            if let Some(msg) = status_msg {
                                                update_status(msg);
                                            }
                                            // 发送一个显式的停止消息，确保节点真正停止
                                            let _ = node_tx.send(NodeManagerCommand::NodeStopped(node_id)).await;
                                            log_println!("🛑 节点-{}: 轮转后显式停止", node_id);
                                            
                                            // 设置停止标志
                                            should_stop.store(true, std::sync::atomic::Ordering::SeqCst);
                                            
                                            // 强制退出当前节点的处理循环
                                            return;
                                        } else {
                                            log_println!("⚠️ 节点-{}: 轮转失败，继续使用当前节点", node_id);
                                        }
                                    } else {
                                        log_println!("⚠️ 节点-{}: 轮转功能未启用，继续使用当前节点", node_id);
                                    }
                                    
                                    break;
                                }
                                Err(e) => {
                                    let error_str = e.to_string();
                                    if error_str.contains("RATE_LIMITED") || error_str.contains("429") {
                                        // 速率限制错误
                                        rate_limited = true;
                                        
                                        // 增加节点的429计数
                                        let _count = rate_limit_tracker.increment_429_count(node_id).await;
                                        consecutive_429s += 1; // 增加连续429计数
                                        
                                        // 缓存证明以便后续重试
                                        orchestrator.cache_proof(&task.task_id, &proof_hash, &proof_bytes);
                                        
                                        let wait_time = 3 + rand::random::<u64>() % 4; // 3-6秒随机
                                        
                                        // 如果启用了轮转功能，直接轮转到下一个节点（不管连续429错误数量）
                                        if rotation_data.is_some() {
                                            // 先更新状态，表明节点遇到429错误（但会立即轮转）
                                            update_status(format!("[{}] 🚫 429限制 - 正在轮转到新节点...", timestamp));
                                            // 更新节点状态
                                            set_node_state(node_id, "遇到429错误，准备轮转");

                                            log_println!("\n⚠️ 节点-{}: 检测到429错误，立即触发轮转\n", node_id);
                                            log_println!("🔄 节点-{}: 429错误，触发轮转", node_id);
                                            
                                            let (should_rotate, status_msg) = rotate_to_next_node(node_id, &rotation_data, "检测到429错误", &node_tx, &active_threads).await;
                                            if should_rotate {
                                                if let Some(msg) = status_msg {
                                                    update_status(format!("{}\n🔄 节点已轮转，当前节点处理结束", msg));
                                                }
                                                
                                                // 发送一个显式的停止消息，确保节点真正停止
                                                match node_tx.send(NodeManagerCommand::NodeStopped(node_id)).await {
                                                    Ok(_) => log_println!("🛑 节点-{}: 轮转后成功发送停止信号", node_id),
                                                    Err(e) => log_println!("⚠️ 节点-{}: 轮转后发送停止信号失败: {}", node_id, e),
                                                }
                                                
                                                // 强制关闭此节点，避免继续处理
                                                should_stop.store(true, std::sync::atomic::Ordering::SeqCst);
                                                log_println!("🛑 节点-{}: 轮转后强制停止", node_id);
                                                
                                                // 立即返回，确保节点不再继续运行
                                                return;
                                            } else {
                                                // 轮转失败但仍然显示原始429消息
                                                log_println!("⚠️ 节点-{}: 轮转失败，将等待后重试", node_id);
                                                update_status(format!("[{}] 🚫 429限制 - 等待{}s后重试 (轮转失败)", 
                                                    timestamp, wait_time));
                                            }
                                        } else {
                                            // 轮转功能未启用，显示普通等待消息
                                            update_status(format!("[{}] 🚫 429限制 - 等待{}s后重试", 
                                                timestamp, wait_time));
                                            log_println!("节点-{}: 429错误 (轮转功能未启用)", node_id);
                                        }
                                        
                                        // 只有在无法轮转的情况下才执行等待
                                        if !rotation_data.is_some() || !should_stop.load(std::sync::atomic::Ordering::SeqCst) {
                                            tokio::time::sleep(Duration::from_secs(wait_time)).await;
                                        }
                                    } else if error_str.contains("409") || error_str.contains("CONFLICT") || error_str.contains("已提交") {
                                        // 证明已经被提交，视为成功
                                        proof_count += 1;
                                        _consecutive_failures = 0;
                                        // 使用下划线前缀标记可能未使用的变量
                                        let _success = true; // 设置成功状态
                                        consecutive_429s = 0; // 重置连续429计数
                                        
                                        // 重置429计数
                                        rate_limit_tracker.reset_429_count(node_id).await;
                                        
                                        // 获取成功计数（不增加计数，因为409表示已经被计数过了）
                                        let success_count = rate_limit_tracker.get_success_count(node_id).await;
                                        
                                        let msg = format!("[{}] ✅ 证明已被接受 (409) (成功: {}次)", timestamp, success_count);
                                        update_status(msg.clone());
                                        
                                        // 发送成功事件
                                        let event_sender_clone = event_sender.clone();
                                        let task_id_clone = task.task_id.clone();
                                        tokio::spawn(async move {
                                            let _ = event_sender_clone
                                                .send(Event::proof_submitter(
                                                    format!("Proof already accepted for task {}", task_id_clone),
                                                    crate::events::EventType::ProofSubmitted,
                                                ))
                                                .await;
                                        });
                                        
                                        // 如果启用了轮转功能，成功提交后轮转到下一个节点
                                        if rotation_data.is_some() {
                                            log_println!("🔄 节点-{}: 证明提交成功，触发轮转", node_id);
                                            let (should_rotate, status_msg) = rotate_to_next_node(node_id, &rotation_data, "证明已被接受", &node_tx, &active_threads).await;
                                            if should_rotate {
                                                if let Some(msg) = status_msg {
                                                    update_status(msg);
                                                }
                                                return; // 结束当前节点的处理
                                            } else {
                                                log_println!("⚠️ 节点-{}: 轮转失败，继续使用当前节点", node_id);
                                            }
                                        } else {
                                            log_println!("⚠️ 节点-{}: 轮转功能未启用，继续使用当前节点", node_id);
                                        }
                                        
                                        break;
                                    } else {
                                        // 其他错误
                                        _consecutive_failures += 1;
                                        consecutive_429s = 0; // 重置连续429计数
                                        
                                        // 重置429计数
                                        rate_limit_tracker.reset_429_count(node_id).await;
                                        
                                        update_status(format!("[{}] ❌ 证明提交失败: {} (重试 {}/{})", 
                                            timestamp, error_str, retry_count + 1, MAX_SUBMISSION_RETRIES));
                                        
                                        // 检查是否为404错误（任务未找到），如果是则触发节点轮转
                                        if error_str.contains("404") || error_str.contains("NotFoundError") || error_str.contains("Task not found") {
                                            update_status(format!("[{}] 🔍 任务已不存在 (404)，触发节点轮转", timestamp));
                                            retry_count = MAX_429_RETRIES; // 设置为最大值以跳出循环
                                            
                                            // 如果启用了轮转功能，404错误时轮转到下一个节点
                                            if rotation_data.is_some() {
                                                log_println!("🔄 节点-{}: 404错误，触发轮转", node_id);
                                                let (should_rotate, status_msg) = rotate_to_next_node(node_id, &rotation_data, "404错误-任务不存在", &node_tx, &active_threads).await;
                                                if should_rotate {
                                                    if let Some(msg) = status_msg {
                                                        update_status(format!("{}\n🔄 节点已轮转，当前节点处理结束", msg));
                                                    }
                                                    // 发送一个显式的停止消息，确保节点真正停止
                                                    let _ = node_tx.send(NodeManagerCommand::NodeStopped(node_id)).await;
                                                    log_println!("🛑 节点-{}: 轮转后显式停止", node_id);
                                                    
                                                    // 设置停止标志
                                                    should_stop.store(true, std::sync::atomic::Ordering::SeqCst);
                                                    
                                                    // 强制退出当前节点的处理循环
                                                    return;
                                                } else {
                                                    log_println!("⚠️ 节点-{}: 轮转失败，继续使用当前节点", node_id);
                                                }
                                            }
                                            
                                            break; // 立即退出重试循环
                                        }
                                        
                                        // 缓存证明以便后续重试
                                        if retry_count == 0 {
                                            orchestrator.cache_proof(&task.task_id, &proof_hash, &proof_bytes);
                                        }
                                        
                                        tokio::time::sleep(Duration::from_secs(2)).await;
                                    }
                                    retry_count += 1;
                                }
                            }
                            }
                            
                            if _success || retry_count >= MAX_SUBMISSION_RETRIES {
                                if !_success {
                                    // 如果是由于速率限制而失败，等待更长时间
                                    if rate_limited {
                                        update_status(format!("[{}] ⚠️ 429限制 - 等待60s后重试", timestamp));
                                        tokio::time::sleep(Duration::from_secs(60)).await;
                                    } else {
                                        update_status(format!("[{}] ⚠️ 提交失败 - 等待5s后重试", timestamp));
                                        tokio::time::sleep(Duration::from_secs(5)).await;
                                    }
                                }
                                break;
                            }
                        }
                        Err(e) => {
                            // 证明生成失败
                            _consecutive_failures += 1;
                            consecutive_429s = 0; // 重置连续429计数
                            
                            // 重置429计数
                            rate_limit_tracker.reset_429_count(node_id).await;
                            
                            update_status(format!("[{}] ❌ 证明生成失败: {}", timestamp, e));
                            tokio::time::sleep(Duration::from_secs(2)).await;
                        }
                    }
                    
                    // 无论成功与否，都退出尝试循环
                    break;
                }
                Err(e) => {
                    let error_str = e.to_string();
                    if error_str.contains("RATE_LIMITED") || error_str.contains("429") {
                        // 速率限制错误
                        let _count = rate_limit_tracker.increment_429_count(node_id).await;
                        consecutive_429s += 1; // 增加连续429计数
                        task_fetch_failures += 1; // 增加任务获取失败计数
                        
                        let wait_time = 3 + rand::random::<u64>() % 4; // 3-6秒随机
                        
                        // 如果启用了轮转功能，直接轮转到下一个节点（不管连续429错误数量）
                        if rotation_data.is_some() {
                            // 先更新状态，表明节点遇到429错误（但会立即轮转）
                            update_status(format!("[{}] 🚫 429限制 - 正在轮转到新节点...", timestamp));
                            
                            log_println!("\n⚠️ 节点-{}: 检测到429错误，立即触发轮转\n", node_id);
                            log_println!("🔄 节点-{}: 429错误，触发轮转", node_id);
                            
                            let (should_rotate, status_msg) = rotate_to_next_node(node_id, &rotation_data, "检测到429错误", &node_tx, &active_threads).await;
                            if should_rotate {
                                if let Some(msg) = status_msg {
                                    update_status(format!("{}\n🔄 节点已轮转，当前节点处理结束", msg));
                                }
                                
                                // 发送一个显式的停止消息，确保节点真正停止
                                match node_tx.send(NodeManagerCommand::NodeStopped(node_id)).await {
                                    Ok(_) => log_println!("🛑 节点-{}: 轮转后成功发送停止信号", node_id),
                                    Err(e) => log_println!("⚠️ 节点-{}: 轮转后发送停止信号失败: {}", node_id, e),
                                }
                                
                                // 强制关闭此节点，避免继续处理
                                should_stop.store(true, std::sync::atomic::Ordering::SeqCst);
                                log_println!("🛑 节点-{}: 轮转后强制停止", node_id);
                                
                                // 立即返回，确保节点不再继续运行
                                return;
                            } else {
                                // 轮转失败但仍然显示原始429消息
                                log_println!("⚠️ 节点-{}: 轮转失败，将等待后重试", node_id);
                                update_status(format!("[{}] 🚫 429限制 - 等待{}s后重试 (轮转失败)", 
                                    timestamp, wait_time));
                            }
                        } else {
                            // 轮转功能未启用，显示普通等待消息
                            update_status(format!("[{}] 🚫 429限制 - 等待{}s后重试", 
                                timestamp, wait_time));
                            log_println!("节点-{}: 429错误 (轮转功能未启用)", node_id);
                        }
                        
                        // 只有在无法轮转的情况下才执行等待
                        if !rotation_data.is_some() || !should_stop.load(std::sync::atomic::Ordering::SeqCst) {
                            tokio::time::sleep(Duration::from_secs(wait_time)).await;
                        }
                    } else if error_str.contains("404") || error_str.contains("NOT_FOUND") {
                        // 404错误 - 无可用任务，直接触发节点轮转
                        consecutive_429s = 0; // 重置连续429计数
                        task_fetch_failures += 1; // 增加任务获取失败计数
                        
                        // 重置429计数
                        rate_limit_tracker.reset_429_count(node_id).await;
                        
                        update_status(format!("[{}] 🔍 无可用任务 (404)，触发节点轮转", timestamp));
                        
                        // 如果启用了轮转功能，404错误时立即轮转到下一个节点
                        if rotation_data.is_some() {
                            log_println!("🔄 节点-{}: 404错误，触发轮转", node_id);
                            let (should_rotate, status_msg) = rotate_to_next_node(node_id, &rotation_data, "404错误-无可用任务", &node_tx, &active_threads).await;
                            if should_rotate {
                                if let Some(msg) = status_msg {
                                    update_status(format!("{}\n🔄 节点已轮转，当前节点处理结束", msg));
                                }
                                // 发送一个显式的停止消息，确保节点真正停止
                                let _ = node_tx.send(NodeManagerCommand::NodeStopped(node_id)).await;
                                log_println!("🛑 节点-{}: 轮转后显式停止", node_id);
                                
                                // 设置停止标志
                                should_stop.store(true, std::sync::atomic::Ordering::SeqCst);
                                
                                // 强制退出当前节点的处理循环
                                return;
                            } else {
                                log_println!("⚠️ 节点-{}: 轮转失败，继续使用当前节点", node_id);
                            }
                        }
                        
                        // 如果轮转失败或未启用轮转，等待后继续
                        tokio::time::sleep(Duration::from_secs(5)).await;
                    } else {
                        // 其他错误
                        _consecutive_failures += 1;
                        consecutive_429s = 0; // 重置连续429计数
                        task_fetch_failures += 1; // 增加任务获取失败计数
                        
                        // 重置429计数
                        rate_limit_tracker.reset_429_count(node_id).await;
                        
                        update_status(format!("[{}] ❌ 获取任务失败: {} (尝试 {}/{})", 
                            timestamp, error_str, attempt, MAX_TASK_RETRIES));
                        tokio::time::sleep(Duration::from_secs(2)).await;
                    }
                    attempt += 1;
                }
            }
        }
        
        // 如果所有尝试都失败，等待一段时间后再试
        if !_success && attempt > MAX_TASK_RETRIES {
            update_status(format!("[{}] ⚠️ 获取任务失败，等待后重试...", timestamp));
            
            // 检查是否需要触发轮转 - 如果连续获取任务失败次数达到阈值
            if task_fetch_failures >= MAX_TASK_FETCH_FAILURES_BEFORE_ROTATION && rotation_data.is_some() {
                log_println!("\n⚠️ 节点-{}: 连续获取任务失败{}次，触发轮转 (阈值: {})\n", 
                    node_id, task_fetch_failures, MAX_TASK_FETCH_FAILURES_BEFORE_ROTATION);
                
                log_println!("🔄 节点-{}: 任务获取失败，触发轮转", node_id);
                let (should_rotate, status_msg) = rotate_to_next_node(node_id, &rotation_data, "连续获取任务失败", &node_tx, &active_threads).await;
                if should_rotate {
                    if let Some(msg) = status_msg {
                        update_status(format!("{}\n🔄 节点已轮转，当前节点处理结束", msg));
                    }
                    // 发送一个显式的停止消息，确保节点真正停止
                    let _ = node_tx.send(NodeManagerCommand::NodeStopped(node_id)).await;
                    log_println!("🛑 节点-{}: 轮转后显式停止", node_id);
                    
                    // 设置停止标志
                    should_stop.store(true, std::sync::atomic::Ordering::SeqCst);
                    
                    // 强制退出当前节点的处理循环
                    return;
                } else {
                    log_println!("⚠️ 节点-{}: 轮转失败，继续使用当前节点", node_id);
                    // 重置失败计数，避免连续触发轮转
                    task_fetch_failures = 0;
                }
            } else {
                // 如果不需要轮转，等待后继续尝试
                tokio::time::sleep(Duration::from_secs(5)).await;
            }
        }
        
        // 如果启用了证明间隔，等待指定时间
        if proof_interval > 0 {
            let wait_time = proof_interval + (rand::random::<u64>() % 2); // 添加0-1秒的随机变化
            update_status(format!("[{}] ⏱️ 等待 {}s 后继续...", timestamp, wait_time));
            tokio::time::sleep(Duration::from_secs(wait_time)).await;
        }
    }
}

// 清理活动节点列表，确保只有真正活动的节点被包含
async fn cleanup_active_nodes(
    active_nodes: &Arc<Mutex<Vec<u64>>>, 
    active_threads: &Arc<Mutex<HashMap<u64, bool>>>,
    max_concurrent: usize
) {
    // 获取当前真正活跃的节点
    let active_node_ids: Vec<u64>;
    {
        let threads_guard = active_threads.lock();
        active_node_ids = threads_guard.iter()
            .filter(|pair| *pair.1)
            .map(|(&id, _)| id)
            .collect();
    }
    
    // 创建一个副本，以便后面可以再次使用
    let active_node_ids_for_empty_check = active_node_ids.clone();
    
    // 如果没有活跃节点，说明可能出现了问题，打印警告
    if active_node_ids_for_empty_check.is_empty() {
        // 检查全局活跃节点集合是否也为空
        let global_active_count = get_global_active_node_count();
        if global_active_count == 0 {
            log_println!("⚠️ 警告: 没有检测到任何活跃节点，这可能是一个问题");
        } else {
            log_println!("⚠️ 警告: 本地活跃节点列表为空，但全局有 {} 个活跃节点，执行强制同步", global_active_count);
            
            // 强制同步全局活跃节点集合 - 但不清空全局集合，而是尝试恢复本地状态
            {
                let global_nodes = GLOBAL_ACTIVE_NODES.lock();
                let mut threads_guard = active_threads.lock();
                
                // 将全局活跃节点添加到本地active_threads中
                for &node_id in global_nodes.iter() {
                    threads_guard.insert(node_id, true);
                    log_println!("🔄 强制同步 - 将全局节点 {} 标记为本地活跃", node_id);
                }
                
                log_println!("🔄 强制同步完成 - 从全局恢复了 {} 个活跃节点", global_nodes.len());
            }
        }
    }
    
    // 如果活跃节点数量超过最大并发数，强制限制
    let active_node_ids_limited = if active_node_ids.len() > max_concurrent {
        log_println!("⚠️ 节点清理: 活跃节点数量 ({}) 超过最大并发数 ({}), 进行限制", 
                active_node_ids.len(), max_concurrent);
        
        // 只保留前max_concurrent个节点
        active_node_ids.iter().take(max_concurrent).cloned().collect::<Vec<u64>>()
    } else {
        active_node_ids
    };
    
    // 获取全局活跃节点集合的当前状态
    let global_active_count = get_global_active_node_count();
    
    // 如果全局活跃节点数量与实际活跃节点数量不一致，打印警告
    if global_active_count != active_node_ids_limited.len() {
        log_println!("⚠️ 节点清理: 全局活跃节点数量 ({}) 与实际活跃节点数量 ({}) 不一致，执行强制同步", 
                global_active_count, active_node_ids_limited.len());
        
        // 强制同步全局活跃节点集合
        sync_global_active_nodes(active_threads, max_concurrent);
    }
    
    // 更新活动节点列表，确保包含所有真正活跃的节点
    {
        let mut nodes_guard = active_nodes.lock();
        
        // 检查当前活动节点列表状态
        if nodes_guard.len() < active_node_ids_limited.len() {
            log_println!("⚠️ 节点清理: 活动节点列表 ({}) 小于实际活跃节点数量 ({}), 需要添加节点", 
                    nodes_guard.len(), active_node_ids_limited.len());
        } else if nodes_guard.len() > max_concurrent {
            log_println!("⚠️ 节点清理: 活动节点列表 ({}) 超过最大并发数 ({}), 需要减少节点", 
                    nodes_guard.len(), max_concurrent);
        }
        
        // 只有在以下情况才执行完全重建:
        // 1. 活动节点列表为空
        // 2. 活动节点列表大小与实际活跃节点数量差异超过2
        // 3. 活动节点列表超过最大并发数
        let should_rebuild = nodes_guard.is_empty() || 
                            (nodes_guard.len() as i64 - active_node_ids_limited.len() as i64).abs() > 2 ||
                            nodes_guard.len() > max_concurrent;
        
        if should_rebuild {
            // 强制清空活动节点列表，以确保下面的操作从零开始，避免累积
            nodes_guard.clear();
            log_println!("🧹 节点清理: 已清空活动节点列表，重新填充");
            
            // 填充最多max_concurrent个活跃节点
            let nodes_to_add = active_node_ids_limited.iter()
                .take(max_concurrent)
                .cloned()
                .collect::<Vec<u64>>();
            
            if !nodes_to_add.is_empty() {
                nodes_guard.extend(nodes_to_add.clone());
                log_println!("✅ 节点清理: 已添加{}个活跃节点到活动列表 (完全重建)", nodes_guard.len());
                
                // 确保这些节点真正启动 - 添加一个标记，表示这些节点需要启动
                log_println!("🚀 节点清理: 标记这些节点需要重新启动");
                
                // 将这些节点在active_threads中标记为非活跃，以便后续启动
                {
                    let mut threads_guard = active_threads.lock();
                    for &node_id in &nodes_to_add {
                        threads_guard.insert(node_id, false);
                        log_println!("🚀 节点清理: 节点-{} 标记为需要启动", node_id);
                    }
                }
            } else {
                log_println!("⚠️ 节点清理: 没有活跃节点可添加，活动列表为空");
                
                // 如果没有活跃节点，尝试启动紧急恢复
                log_println!("🚨 紧急情况: 没有活跃节点，尝试启动紧急恢复流程");
                
                // 从全局活跃节点集合中获取节点
                let global_nodes = GLOBAL_ACTIVE_NODES.lock();
                if !global_nodes.is_empty() {
                    // 选择最多max_concurrent个节点添加到活动列表
                    let emergency_nodes: Vec<u64> = global_nodes.iter()
                        .take(max_concurrent)
                        .copied()
                        .collect();
                    
                    nodes_guard.extend(emergency_nodes.iter());
                    log_println!("🚨 紧急恢复: 从全局活跃节点集合中添加了 {} 个节点到活动列表", emergency_nodes.len());
                    
                    // 将这些节点在active_threads中标记为非活跃，以便后续启动
                    {
                        let mut threads_guard = active_threads.lock();
                        for &node_id in &emergency_nodes {
                            threads_guard.insert(node_id, false);
                            log_println!("🚨 紧急恢复: 节点-{} 标记为需要启动", node_id);
                        }
                    }
                }
            }
        } else {
            // 增量更新: 移除不再活跃的节点
            nodes_guard.retain(|node_id| {
                let active_threads_guard = active_threads.lock();
                active_threads_guard.get(node_id).copied().unwrap_or(false)
            });
            
            // 如果节点数量小于最大并发数，尝试添加更多节点
            if nodes_guard.len() < max_concurrent {
                // 找出当前不在列表中但是活跃的节点
                let missing_nodes: Vec<u64> = active_node_ids_limited.iter()
                    .filter(|id| !nodes_guard.contains(id))
                    .cloned()
                    .collect();
                
                // 添加缺失的节点，直到达到最大并发数
                for node_id in missing_nodes {
                    if nodes_guard.len() >= max_concurrent {
                        break;
                    }
                    nodes_guard.push(node_id);
                }
                
                log_println!("✅ 节点清理: 增量更新 - 当前活动节点数量: {}", nodes_guard.len());
            }
        }
        
        // 再次确保活动节点列表不超过最大并发数
        if nodes_guard.len() > max_concurrent {
            log_println!("⚠️ 节点清理: 活动节点列表仍然超出限制 ({} > {}), 强制截断", 
                    nodes_guard.len(), max_concurrent);
            nodes_guard.truncate(max_concurrent);
            log_println!("✅ 节点清理: 已强制截断活动节点列表至 {} 个节点", nodes_guard.len());
        }
        
        // 获取当前真正活跃的节点
        let current_active_node_ids: Vec<u64> = {
            let threads_guard = active_threads.lock();
            threads_guard.iter()
                .filter(|pair| *pair.1)
                .map(|(&id, _)| id)
                .collect()
        };
        
        // 如果活动节点列表为空但有活跃节点，这是一个严重问题
        if nodes_guard.is_empty() && !current_active_node_ids.is_empty() {
            log_println!("🚨 严重错误: 活动节点列表为空，但有 {} 个活跃节点", current_active_node_ids.len());
            // 紧急添加活跃节点
            nodes_guard.extend(current_active_node_ids.iter().take(max_concurrent).cloned());
            log_println!("🚨 紧急修复: 已添加 {} 个活跃节点到活动列表", nodes_guard.len());
        }
        
        // 检查全局活跃节点集合是否为空或数量不足，如果是但活动节点列表不为空，则同步
        let global_active_count = get_global_active_node_count();
        if (global_active_count == 0 || global_active_count < max_concurrent / 2) && !nodes_guard.is_empty() {
            log_println!("🚨 紧急情况: 全局活跃节点数量不足 ({}), 但活动节点列表有 {} 个节点", 
                    global_active_count, nodes_guard.len());
            
            // 紧急同步全局活跃节点集合
            let mut global_nodes = GLOBAL_ACTIVE_NODES.lock();
            
            // 如果全局活跃节点集合为空，则完全重建
            if global_nodes.is_empty() {
                for &node_id in nodes_guard.iter().take(max_concurrent) {
                    global_nodes.insert(node_id);
                    
                    // 同时确保节点在active_threads中标记为非活跃，以便后续启动
                    let mut threads_guard = active_threads.lock();
                    threads_guard.insert(node_id, false);
                    log_println!("🚨 紧急恢复: 节点-{} 添加到全局活跃节点集合并标记为需要启动", node_id);
                }
                log_println!("🚨 紧急修复: 已添加 {} 个节点到空的全局活跃节点集合", global_nodes.len());
            } 
            // 如果全局活跃节点数量不足，则补充
            else if global_nodes.len() < max_concurrent / 2 {
                // 找出不在全局集合中的节点
                let nodes_to_sync: Vec<u64> = nodes_guard.iter()
                    .filter(|&&node_id| !global_nodes.contains(&node_id))
                    .take(max_concurrent - global_nodes.len())
                    .copied()
                    .collect();
                
                // 添加这些节点
                for &node_id in &nodes_to_sync {
                    global_nodes.insert(node_id);
                    
                    // 同时确保节点在active_threads中标记为非活跃，以便后续启动
                    let mut threads_guard = active_threads.lock();
                    threads_guard.insert(node_id, false);
                    log_println!("🚨 紧急恢复: 节点-{} 添加到全局活跃节点集合并标记为需要启动", node_id);
                }
                
                log_println!("🚨 紧急修复: 已添加 {} 个节点到全局活跃节点集合，现有 {} 个", 
                        nodes_to_sync.len(), global_nodes.len());
            }
            
            // 打印当前活跃节点状态
            log_println!("📊 节点清理后状态: 活动节点列表 {} 个, 全局活跃节点集合 {} 个", 
                    nodes_guard.len(), global_nodes.len());
            
            // 打印所有活跃节点ID，便于调试
            log_println!("📋 活动节点列表: {:?}", *nodes_guard);
            log_println!("📋 全局活跃节点: {:?}", global_nodes.iter().collect::<Vec<&u64>>());
        }
    }
}

#[cfg(test)]
mod tests {
    use crate::orchestrator::MockOrchestrator;
    use crate::prover_runtime::{Event, MAX_COMPLETED_TASKS, online::fetch_prover_tasks};
    use crate::task::Task;
    use crate::task_cache::TaskCache;
    use std::time::Duration;
    use tokio::sync::{broadcast, mpsc};

    /// Creates a mock orchestrator client that simulates fetching tasks.
    fn get_mock_orchestrator_client() -> MockOrchestrator {
        let mut i = 0;
        let mut mock = MockOrchestrator::new();
        mock.expect_get_proof_task().returning_st(move |_, _| {
            // Simulate a task with dummy data
            let task = Task::new(i.to_string(), format!("Task {}", i), vec![1, 2, 3], crate::task::TaskType::ProofRequired);
            i += 1;
            Ok(task)
        });
        mock
    }

    #[tokio::test]
    // Should fetch and enqueue tasks from the orchestrator.
    async fn test_task_fetching() {
        let orchestrator_client = Box::new(get_mock_orchestrator_client());
        let signer_key = ed25519_dalek::SigningKey::generate(&mut rand::rngs::OsRng);
        let verifying_key = signer_key.verifying_key();
        let node_id = 1234;

        let task_queue_size = 10;
        let (task_sender, mut task_receiver) = mpsc::channel::<Task>(task_queue_size);

        // Run task_master in a tokio task to stay in the same thread context
        let (shutdown_sender, _) = broadcast::channel(1); // Only one shutdown signal needed
        let (event_sender, _event_receiver) = mpsc::channel::<Event>(100);
        let shutdown_receiver = shutdown_sender.subscribe();
        let successful_tasks = TaskCache::new(MAX_COMPLETED_TASKS);

        let task_master_handle = tokio::spawn(async move {
            fetch_prover_tasks(
                node_id,
                verifying_key,
                orchestrator_client,
                task_sender,
                event_sender,
                shutdown_receiver,
                successful_tasks,
            )
            .await;
        });

        // Receive tasks
        let mut received = 0;
        for _i in 0..task_queue_size {
            match tokio::time::timeout(Duration::from_secs(2), task_receiver.recv()).await {
                Ok(Some(task)) => {
                    log_println!("Received task {}: {:?}", received, task);
                    received += 1;
                }
                Ok(None) => {
                    eprintln!("Channel closed unexpectedly");
                    break;
                }
                Err(_) => {
                    eprintln!("Timed out waiting for task {}", received);
                    break;
                }
            }
        }

        task_master_handle.abort();
    }
}
<|MERGE_RESOLUTION|>--- conflicted
+++ resolved
@@ -2712,15 +2712,8 @@
                             update_status(format!("[{}] 正在提交证明...", timestamp));
                             // 更新节点状态
                             set_node_state(node_id, "提交证明中");
-<<<<<<< HEAD
-
-                            // 计算哈希
-                    let mut hasher = sha3::Sha3_256::new();
-                            // 将Proof转换为Vec<u8>
-=======
                             
                             // 计算哈希（与 0.10.4 保持一致使用 Keccak256）
->>>>>>> 386901a5
                             let proof_bytes = postcard::to_allocvec(&proof)
                                 .unwrap_or_else(|_| Vec::new());
                             let proof_hash = format!("{:x}", sha3::Keccak256::digest(&proof_bytes));
